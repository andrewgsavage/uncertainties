--- conflicted
+++ resolved
@@ -99,14 +99,8 @@
     if set(x.derivatives) != set(y.derivatives):
         return False  # Not the same variables
 
-<<<<<<< HEAD
-    return all([_numbers_close(x.derivatives[var],
-                               y.derivatives[var])
-                for var in x.derivatives])
-=======
     return all(_numbers_close(x.derivatives[var], y.derivatives[var])
                for var in x.derivatives)
->>>>>>> a0593bc3
 
 def test_inverse():
     "Tests of the matrix inverse"
