"""
Core functions used by unumpy and some of its submodules.

(c) 2010-2013 by Eric O. LEBIGOT (EOL).
"""

# The functions found in this module cannot be defined in unumpy or
# its submodule: this creates import loops, when unumpy explicitly
# imports one of the submodules in order to make it available to the
# user.

from __future__ import division

# Standard modules:
import sys

# 3rd-party modules:
import numpy
from numpy.core import numeric

# Local modules:
import uncertainties
from uncertainties import umath, deprecation

from uncertainties import __author__

__all__ = [
    # Factory functions:
    'uarray', 'umatrix',

    # Utilities:
    'nominal_values', 'std_devs',

    # Classes:
    'matrix'
    ]

###############################################################################
# Utilities:

# nominal_values() and std_devs() are defined as functions (instead of
# as additional methods of the unumpy.matrix class) because the user
# might well directly build arrays of numbers with uncertainties
# without going through the factory functions found in this module
# (uarray() and umatrix()).  Thus,
# numpy.array([uncertainties.ufloat((1, 0.1))]) would not
# have a nominal_values() method.  Adding such a method to, say,
# unumpy.matrix, would break the symmetry between NumPy arrays and
# matrices (no nominal_values() method), and objects defined in this
# module.

# ! Warning: the __doc__ is set, but help(nominal_values) does not
# display it, but instead displays the documentation for the type of
# nominal_values (i.e. the documentation of its class):

to_nominal_values = numpy.vectorize(
    uncertainties.nominal_value,
    otypes=[float],  # Because vectorize() has side effects (dtype setting)
    doc=("Applies uncertainties.nominal_value to the elements of"
         " a NumPy (or unumpy) array (this includes matrices)."))    

to_std_devs = numpy.vectorize(
    uncertainties.std_dev,
    otypes=[float],  # Because vectorize() has side effects (dtype setting)    
    doc=("Returns the standard deviation of the numbers with uncertainties"
         " contained in a NumPy array, or zero for other objects."))

def unumpy_to_numpy_matrix(arr):
    """
    If arr in a unumpy.matrix, it is converted to a numpy.matrix.
    Otherwise, it is returned unchanged.
    """

    if isinstance(arr, matrix):
        return arr.view(numpy.matrix)
    else:
        return arr

def nominal_values(arr):
    """
    Returns the nominal values of the numbers in NumPy array arr.

    Elements that are not uncertainties.AffineScalarFunc are passed
    through untouched (because a numpy.array can contain numbers with
    uncertainties and pure floats simultaneously).

    If arr is of type unumpy.matrix, the returned array is a
    numpy.matrix, because the resulting matrix does not contain
    numbers with uncertainties.
    """

    return unumpy_to_numpy_matrix(to_nominal_values(arr))

def std_devs(arr):
    """
    Returns the standard deviations of the numbers in NumPy array arr.

    Elements that are not uncertainties.AffineScalarFunc are given a
    zero uncertainty ((because a numpy.array can contain numbers with
    uncertainties and pure floats simultaneously)..

    If arr is of type unumpy.matrix, the returned array is a
    numpy.matrix, because the resulting matrix does not contain
    numbers with uncertainties.
    """

    return unumpy_to_numpy_matrix(to_std_devs(arr))

###############################################################################

def derivative(u, var):
    """
    Returns the derivative of u along var, if u is an
    uncertainties.AffineScalarFunc instance, and if var is one of the
    variables on which it depends.  Otherwise, return 0.
    """
    if isinstance(u, uncertainties.AffineScalarFunc):
        try:
            return u.derivatives[var]
        except KeyError:
            return 0.
    else:
        return 0.

def wrap_array_func(func):
    """
    Returns a version of the function func() that works even when
    func() is given a NumPy array that contains numbers with
    uncertainties.

    This wrapper is similar to uncertainties.wrap(), except that it
    handles an array argument instead of float arguments.

    However, the returned function is more restricted: the array
    argument cannot be given as a keyword argument with the name in
    the original function (it is not a drop-in replacement).
    
    func -- function whose first argument takes a single NumPy array,
    and which returns a NumPy array.
    """

<<<<<<< HEAD
    def wrapped_func(arr, *args):
=======
    @uncertainties.set_doc("""\
    Version of %s(...) that works even when its first argument is a NumPy
    array that contains numbers with uncertainties.
    
    Warning: elements of the first argument array that are not
    AffineScalarFunc objects must not depend on uncertainties.Variable
    objects in any way.  Otherwise, the dependence of the result in
    uncertainties.Variable objects will be incorrect.
    
    Original documentation:
    %s""" % (func.__name__, func.__doc__))
    def wrapped_func(arr, *args, **kwargs):
>>>>>>> 605b0f8a
        # Nominal value:
        arr_nominal_value = nominal_values(arr)
        func_nominal_value = func(arr_nominal_value, *args, **kwargs)

        # The algorithm consists in numerically calculating the derivatives
        # of func:

        # Variables on which the array depends are collected:
        variables = set()
        for element in arr.flat:
            # floats, etc. might be present
            if isinstance(element, uncertainties.AffineScalarFunc):
                variables |= set(element.derivatives.iterkeys())

        # If the matrix has no variables, then the function value can be
        # directly returned:
        if not variables:
            return func_nominal_value

        # Calculation of the derivatives of each element with respect
        # to the variables.  Each element must be independent of the
        # others.  The derivatives have the same shape as the output
        # array (which might differ from the shape of the input array,
        # in the case of the pseudo-inverse).
        derivatives = numpy.vectorize(lambda _: {})(func_nominal_value)
        for var in variables:

            # A basic assumption of this package is that the user
            # guarantees that uncertainties cover a zone where
            # evaluated functions are linear enough.  Thus, numerical
            # estimates of the derivative should be good over the
            # standard deviation interval.  This is true for the
            # common case of a non-zero standard deviation of var.  If
            # the standard deviation of var is zero, then var has no
            # impact on the uncertainty of the function func being
            # calculated: an incorrect derivative has no impact.  One
            # scenario can give incorrect results, however, but it
            # should be extremely uncommon: the user defines a
            # variable x with 0 standard deviation, sets y = func(x)
            # through this routine, changes the standard deviation of
            # x, and prints y; in this case, the uncertainty on y
            # might be incorrect, because this program had no idea of
            # the scale on which func() is linear, when it calculated
            # the numerical derivative.

            # The standard deviation might be numerically too small
            # for the evaluation of the derivative, though: we set the
            # minimum variable shift.
            
            shift_var = max(var._std_dev/1e5, 1e-8*abs(var._nominal_value))
            # An exceptional case is that of var being exactly zero.
            # In this case, an arbitrary shift is used for the
            # numerical calculation of the derivative.  The resulting
            # derivative value might be quite incorrect, but this does
            # not matter as long as the uncertainty of var remains 0,
            # since it is, in this case, a constant.
            if not shift_var:
                shift_var = 1e-8

            # Shift of all the elements of arr when var changes by shift_var:
            shift_arr = array_derivative(arr, var)*shift_var

            # Origin value of array arr when var is shifted by shift_var:
            shifted_arr_values = arr_nominal_value + shift_arr
            func_shifted = func(shifted_arr_values, *args, **kwargs)
            numerical_deriv = (func_shifted-func_nominal_value)/shift_var

            # Update of the list of variables and associated
            # derivatives, for each element:
            for (derivative_dict, derivative_value) in (
                zip(derivatives.flat, numerical_deriv.flat)):
                
                if derivative_value:
                    derivative_dict[var] = derivative_value

        # numbers with uncertainties are built from the result:
        return numpy.vectorize(uncertainties.AffineScalarFunc)(
            func_nominal_value, derivatives)

    wrapped_func = uncertainties.set_doc("""\
    Version of %s(...) that works even when its first argument is a NumPy
    array that contains numbers with uncertainties.
    
    Warning: elements of the first argument array that are not
    AffineScalarFunc objects must not depend on uncertainties.Variable
    objects in any way.  Otherwise, the dependence of the result in
    uncertainties.Variable objects will be incorrect.
    
    Original documentation:
    %s""" % (func.__name__, func.__doc__))(wrapped_func)

    # It is easier to work with wrapped_func, which represents a
    # wrapped version of 'func', when it bears the same name as
    # 'func' (the name is used by repr(wrapped_func)).
    wrapped_func.__name__ = func.__name__

    return wrapped_func

###############################################################################
# Arrays

def uarray(nominal_values, std_devs=None):
    """
    Returns a NumPy array of numbers with uncertainties
    initialized with the given nominal values and standard
    deviations.

    nominal_values, std_devs -- valid arguments for numpy.array, with
    identical shapes (list of numbers, list of lists, numpy.ndarray,
    etc.).

    std_devs=None is only used for supporting legacy code, where
    nominal_values can be the tuple of nominal values and standard
    deviations.
    """

    if std_devs is None:  # Obsolete, single tuple argument call
        deprecation('uarray() should now be called with two arguments.')
        (nominal_values, std_devs) = nominal_values
        
    return (numpy.vectorize(
        # ! Looking up uncertainties.Variable beforehand through
        # '_Variable = uncertainties.Variable' does not result in a
        # significant speed up:
        lambda v, s: uncertainties.Variable(v, s), otypes=[object])
        (nominal_values, std_devs))

###############################################################################

def array_derivative(array_like, var):
    """
    Returns the derivative of the given array with respect to the
    given variable.

    The returned derivative is a Numpy ndarray of the same shape as
    array_like, that contains floats.

    array_like -- array-like object (list, etc.)  that contains
    scalars or numbers with uncertainties.

    var -- Variable object.
    """    
    return numpy.vectorize(lambda u: derivative(u, var),
                           # The type is set because an
                           # integer derivative should not
                           # set the output type of the
                           # array:
                           otypes=[float])(array_like)

def func_with_deriv_to_uncert_func(func_with_derivatives):
    """
    Returns a function that can be applied to array-like objects that
    contain numbers with uncertainties (lists, lists of lists, Numpy
    arrays, etc.).
    
    func_with_derivatives -- defines a function that takes array-like
    objects containing scalars and returns an array.  Both the value
    and the derivatives of this function with respect to multiple
    scalar parameters are calculated by func_with_derivatives().
    
    func_with_derivatives(arr, input_type, derivatives, *args,
    **kwargs) returns an iterator.  The first element is the value of
    the function at point 'arr' (with the correct type).  The
    following elements are arrays that represent the derivative of the
    function for each derivative array from the iterator
    'derivatives'.

      func_with_derivatives takes the following arguments:

      arr -- Numpy ndarray of scalars where the function must be
      evaluated.

      input_type -- type of the input array-like object.  This type is
      used for determining the type that the function should return.

      derivatives -- iterator that returns the derivatives of the
      argument of the function with respect to multiple scalar
      variables.  func_with_derivatives() returns the derivatives of
      the defined function with respect to these variables.

      args -- additional arguments that define the result (example:
      for the pseudo-inverse numpy.linalg.pinv: numerical cutoff).

    Examples of func_with_derivatives: inv_with_derivatives().
    """
    
    def wrapped_func(array_like, *args, **kwargs):
        """
        array_like -- array-like object that contains numbers with
        uncertainties (list, Numpy ndarray or matrix, etc.).

        args -- additional arguments that are passed directly to
        func_with_derivatives.
        """

        # So that .flat works even if array_like is a list.  Later
        # useful for faster code:
        array_version = numpy.asarray(array_like)

        # Variables on which the array depends are collected:
        variables = set()
        for element in array_version.flat:
            # floats, etc. might be present
            if isinstance(element, uncertainties.AffineScalarFunc):
                variables |= set(element.derivatives.iterkeys())

        array_nominal = nominal_values(array_version)
        # Function value, and derivatives at array_nominal (the
        # derivatives are with respect to the variables contained in
        # array_like):
        func_and_derivs = func_with_derivatives(
            array_nominal,
            type(array_like),
<<<<<<< HEAD
            [array_derivative(array_version, var) for var in variables],
            *args)
=======
            (array_derivative(array_version, var) for var in variables),
            *args, **kwargs)
>>>>>>> 605b0f8a

        func_nominal_value = func_and_derivs.next()

        if not variables:
            return func_nominal_value
        
        # The result is built progressively, with the contribution of
        # each variable added in turn:

        # Calculation of the derivatives of the result with respect to
        # the variables.
        derivatives = numpy.array(
            [{} for _ in xrange(func_nominal_value.size)], dtype=object)
        derivatives.resize(func_nominal_value.shape)

        # Memory-efficient approach.  A memory-hungry approach would
        # be to calculate the matrix derivatives will respect to all
        # variables and then combine them into a matrix of
        # AffineScalarFunc objects.  The approach followed here is to
        # progressively build the matrix of derivatives, by
        # progressively adding the derivatives with respect to
        # successive variables.
        for (var, deriv_wrt_var) in zip(variables, func_and_derivs):

            # Update of the list of variables and associated
            # derivatives, for each element:
            for (derivative_dict, derivative_value) in zip(
                derivatives.flat, deriv_wrt_var.flat):
                if derivative_value:
                    derivative_dict[var] = derivative_value

        # An array of numbers with uncertainties are built from the
        # result:
        result = numpy.vectorize(uncertainties.AffineScalarFunc)(
            func_nominal_value, derivatives)

        # Numpy matrices that contain numbers with uncertainties are
        # better as unumpy matrices:
        if isinstance(result, numpy.matrix):
            result = result.view(matrix)
                    
        return result
    
    return wrapped_func

########## Matrix inverse

def inv_with_derivatives(arr, input_type, derivatives):
    """
    Defines the matrix inverse and its derivatives.

    See the definition of func_with_deriv_to_uncert_func() for its
    detailed semantics.
    """

    inverse = numpy.linalg.inv(arr)
    # The inverse of a numpy.matrix is a numpy.matrix.  It is assumed
    # that numpy.linalg.inv is such that other types yield
    # numpy.ndarrays:
    if issubclass(input_type, numpy.matrix):
        inverse = inverse.view(numpy.matrix)
    yield inverse

    # It is mathematically convenient to work with matrices:
    inverse_mat = numpy.asmatrix(inverse)

    # Successive derivatives of the inverse:
    for derivative in derivatives:
        derivative_mat = numpy.asmatrix(derivative)
        yield -inverse_mat * derivative_mat * inverse_mat

_inv = func_with_deriv_to_uncert_func(inv_with_derivatives)
_inv.__doc__ = """\
    Version of numpy.linalg.inv that works with array-like objects
    that contain numbers with uncertainties.

    The result is a unumpy.matrix if numpy.linalg.pinv would return a
    matrix for the array of nominal values.
    
    Analytical formulas are used.

    Original documentation:
    %s
    """ % numpy.linalg.inv.__doc__

########## Matrix pseudo-inverse

def pinv_with_derivatives(arr, input_type, derivatives, rcond):
    """
    Defines the matrix pseudo-inverse and its derivatives.

    Works with real or complex matrices.

    See the definition of func_with_deriv_to_uncert_func() for its
    detailed semantics.
    """

    inverse = numpy.linalg.pinv(arr, rcond)
    # The pseudo-inverse of a numpy.matrix is a numpy.matrix.  It is
    # assumed that numpy.linalg.pinv is such that other types yield
    # numpy.ndarrays:
    if issubclass(input_type, numpy.matrix):
        inverse = inverse.view(numpy.matrix)
    yield inverse

    # It is mathematically convenient to work with matrices:
    inverse_mat = numpy.asmatrix(inverse)

    # Formula (4.12) from The Differentiation of Pseudo-Inverses and
    # Nonlinear Least Squares Problems Whose Variables
    # Separate. Author(s): G. H. Golub and V. Pereyra. Source: SIAM
    # Journal on Numerical Analysis, Vol. 10, No. 2 (Apr., 1973),
    # pp. 413-432

    # See also
    # http://mathoverflow.net/questions/25778/analytical-formula-for-numerical-derivative-of-the-matrix-pseudo-inverse

    # Shortcuts.  All the following factors should be numpy.matrix objects:
    PA = arr*inverse_mat
    AP = inverse_mat*arr
    factor21 = inverse_mat*inverse_mat.H
    factor22 = numpy.eye(arr.shape[0])-PA
    factor31 = numpy.eye(arr.shape[1])-AP
    factor32 = inverse_mat.H*inverse_mat

    # Successive derivatives of the inverse:
    for derivative in derivatives:
        derivative_mat = numpy.asmatrix(derivative)
        term1 = -inverse_mat*derivative_mat*inverse_mat
        derivative_mat_H = derivative_mat.H
        term2 = factor21*derivative_mat_H*factor22
        term3 = factor31*derivative_mat_H*factor32
        yield term1+term2+term3

# Default rcond argument for the generalization of numpy.linalg.pinv:
try:
    # Python 2.6+:
    _pinv_default = numpy.linalg.pinv.__defaults__[0]
except AttributeError:
    _pinv_default = 1e-15

_pinv_with_uncert = func_with_deriv_to_uncert_func(pinv_with_derivatives)

def _pinv(array_like, rcond=_pinv_default):
    return _pinv_with_uncert(array_like, rcond)

_pinv = uncertainties.set_doc("""
    Version of numpy.linalg.pinv that works with array-like objects
    that contain numbers with uncertainties.

    The result is a unumpy.matrix if numpy.linalg.pinv would return a
    matrix for the array of nominal values.

    Analytical formulas are used.

    Original documentation:
    %s
    """ % numpy.linalg.pinv.__doc__)(_pinv)

########## Matrix class

class matrix(numpy.matrix):
    # The name of this class is the same as NumPy's, which is why it
    # does not follow PEP 8.
    """
    Class equivalent to numpy.matrix, but that behaves better when the
    matrix contains numbers with uncertainties.
    """

    def __rmul__(self, other):
        # ! NumPy's matrix __rmul__ uses an apparently a restrictive
        # dot() function that cannot handle the multiplication of a
        # scalar and of a matrix containing objects (when the
        # arguments are given in this order).  We go around this
        # limitation:
        if numeric.isscalar(other):
            return numeric.dot(self, other)
        else:
            return numeric.dot(other, self)  # The order is important

    # The NumPy doc for getI is empty:
    # @uncertainties.set_doc(numpy.matrix.getI.__doc__)
    def getI(self):
        "Matrix inverse of pseudo-inverse"
        
        # numpy.matrix.getI is OK too, but the rest of the code assumes that
        # numpy.matrix.I is a property object anyway:

        M, N = self.shape
        if M == N:
            func = _inv
        else:
            func = _pinv
        return func(self)
        

    # ! In Python >= 2.6, this could be simplified as:
    # I = numpy.matrix.I.getter(__matrix_inverse)
    I = property(getI, numpy.matrix.I.fset, numpy.matrix.I.fdel,
                 numpy.matrix.I.__doc__)

    def nominal_values(self):
        """
        Nominal value of all the elements of the matrix.
        """
        return nominal_values(self)
    nominal_values = property(nominal_values)
    
    std_devs = std_devs
    
def umatrix(nominal_values, std_devs=None):
    """
    Constructs a matrix that contains numbers with uncertainties.

    The arguments are the same as for uarray(...): nominal values, and
    standard deviations.

    The returned matrix can be inverted, thanks to the fact that it is
    a unumpy.matrix object instead of a numpy.matrix one.
    """

    if std_devs is None:  # Obsolete, single tuple argument call
        deprecation('umatrix() should now be called with two arguments.')
        (nominal_values, std_devs) = nominal_values
            
    return uarray(nominal_values, std_devs).view(matrix)

###############################################################################

def define_vectorized_funcs():
    """
    Defines vectorized versions of functions from uncertainties.umath.

    Some functions have their name translated, so as to follow NumPy's
    convention (example: math.acos -> numpy.arccos).
    """

    this_module = sys.modules[__name__]
    # NumPy does not always use the same function names as the math
    # module:
    func_name_translations = dict([
        (f_name, 'arc'+f_name[1:])
        for f_name in ['acos', 'acosh', 'asin', 'atan', 'atan2', 'atanh']])

    new_func_names = [func_name_translations.get(function_name, function_name)
                      for function_name in umath.many_scalars_to_scalar_funcs]
        
    for (function_name, unumpy_name) in zip(
        umath.many_scalars_to_scalar_funcs, new_func_names):

        # ! The newly defined functions (uncertainties.unumpy.cos, etc.)
        # do not behave exactly like their NumPy equivalent (numpy.cos,
        # etc.): cos(0) gives an array() and not a
        # numpy.float... (equality tests succeed, though).
        func = getattr(umath, function_name)
        setattr(
            this_module, unumpy_name,
            numpy.vectorize(func,
                            # If by any chance a function returns,
                            # in a particular case, an integer,
                            # side-effects in vectorize() would
                            # fix the resulting dtype to integer,
                            # which is not what is wanted:
                            otypes=[object],
                            doc="""\
Vectorized version of umath.%s.

Original documentation:
%s""" % (function_name, func.__doc__)))

        __all__.append(unumpy_name)
    
define_vectorized_funcs()<|MERGE_RESOLUTION|>--- conflicted
+++ resolved
@@ -139,9 +139,6 @@
     and which returns a NumPy array.
     """
 
-<<<<<<< HEAD
-    def wrapped_func(arr, *args):
-=======
     @uncertainties.set_doc("""\
     Version of %s(...) that works even when its first argument is a NumPy
     array that contains numbers with uncertainties.
@@ -154,7 +151,6 @@
     Original documentation:
     %s""" % (func.__name__, func.__doc__))
     def wrapped_func(arr, *args, **kwargs):
->>>>>>> 605b0f8a
         # Nominal value:
         arr_nominal_value = nominal_values(arr)
         func_nominal_value = func(arr_nominal_value, *args, **kwargs)
@@ -368,13 +364,8 @@
         func_and_derivs = func_with_derivatives(
             array_nominal,
             type(array_like),
-<<<<<<< HEAD
             [array_derivative(array_version, var) for var in variables],
-            *args)
-=======
-            (array_derivative(array_version, var) for var in variables),
             *args, **kwargs)
->>>>>>> 605b0f8a
 
         func_nominal_value = func_and_derivs.next()
 
