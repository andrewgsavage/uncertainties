'''
Mathematical operations that generalize many operations from the
standard math module so that they also work on numbers with
uncertainties.

Examples:

  from umath import sin
  
  # Manipulation of numbers with uncertainties:
  x = uncertainties.ufloat(3, 0.1)
  print sin(x)  # prints 0.141120008...+/-0.098999...

  # The umath functions also work on regular Python floats:
  print sin(3)  # prints 0.141120008...  This is a Python float.

Importing all the functions from this module into the global namespace
is possible.  This is encouraged when using a Python shell as a
calculator.  Example:

  import uncertainties
  from uncertainties.umath import *  # Imports tan(), etc.
  
  x = uncertainties.ufloat(3, 0.1)
  print tan(x)  # tan() is the uncertainties.umath.tan function

The numbers with uncertainties handled by this module are objects from
the uncertainties module, from either the Variable or the
AffineScalarFunc class.

(c) 2009-2013 by Eric O. LEBIGOT (EOL) <eric.lebigot@normalesup.org>.
Please send feature requests, bug reports, or feedback to this address.

This software is released under a dual license.  (1) The BSD license.
(2) Any other license, as long as it is obtained from the original
author.'''

from __future__ import division  # Many analytical derivatives depend on this

# Standard modules
import math
import sys
import itertools
import inspect

# Local modules
import uncertainties

from uncertainties import __author__, to_affine_scalar, AffineScalarFunc

###############################################################################

# We wrap the functions from the math module so that they keep track of
# uncertainties by returning a AffineScalarFunc object.

# Some functions from the math module cannot be adapted in a standard
# way so to work with AffineScalarFunc objects (either as their result
# or as their arguments):

# (1) Some functions return a result of a type whose value and
# variations (uncertainties) cannot be represented by AffineScalarFunc
# (e.g., math.frexp, which returns a tuple).  The exception raised
# when not wrapping them with wrap() is more obvious than the
# one obtained when wrapping them (in fact, the wrapped functions
# attempts operations that are not supported, such as calculation a
# subtraction on a result of type tuple).

# (2) Some functions don't take continuous scalar arguments (which can
# be varied during differentiation): math.fsum, math.factorial...
# Such functions can either be:

# - wrapped in a special way.

# - excluded from standard wrapping by adding their name to
# no_std_wrapping

# Math functions that have a standard interface: they take
# one or more float arguments, and return a scalar:
many_scalars_to_scalar_funcs = []

# Some functions require a specific treatment and must therefore be
# excluded from standard wrapping.  Functions
# no_std_wrapping = ['modf', 'frexp', 'ldexp', 'fsum', 'factorial']

# Functions with numerical derivatives:
num_deriv_funcs = ['fmod', 'gamma', 'isinf', 'isnan',
                   'lgamma', 'trunc']

# Functions that do not belong in many_scalars_to_scalar_funcs, but
# that have a version that handles uncertainties:
non_std_wrapped_funcs = []

# Function that copies the relevant attributes from generalized
# functions from the math module:
# This is a copy&paste job from the functools module, changing
# the default arugment for assigned
def wraps(wrapper,
          wrapped,
          assigned=('__doc__',),
          updated=('__dict__',)):
    """Update a wrapper function to look like the wrapped function.
    
    wrapper -- function to be updated
    wrapped -- original function
    assigned -- tuple naming the attributes assigned directly
    from the wrapped function to the wrapper function
    updated -- tuple naming the attributes of the wrapper that
    are updated with the corresponding attribute from the wrapped
    function.
    """
    for attr in assigned:
        setattr(wrapper, attr, getattr(wrapped, attr))
    for attr in updated:
        getattr(wrapper, attr).update(getattr(wrapped, attr, {}))
    # Return the wrapper so this can be used as a decorator via partial()
    return wrapper
                                    

########################################
# Wrapping of math functions:

# Fixed formulas for the derivatives of some functions from the math
# module (some functions might not be present in all version of
# Python).  Singular points are not taken into account.  The user
# should never give "large" uncertainties: problems could only appear
# if this assumption does not hold.

# Functions not mentioned in _fixed_derivatives have their derivatives
# calculated numerically.

# Functions that have singularities (possibly at infinity) benefit
# from analytical calculations (instead of the default numerical
# calculation) because their derivatives generally change very fast.
# Even slowly varying functions (e.g., abs()) yield more precise
# results when differentiated analytically, because of the loss of
# precision in numerical calculations.

#def log_1arg_der(x):
#    """
#    Derivative of log(x) (1-argument form).
#    """
#    return 1/x

def log_der0(*args):
    """
    Derivative of math.log() with respect to its first argument.

    Works whether 1 or 2 arguments are given.
    """    
    if len(args) == 1:
        return 1/args[0]
    else:
        return 1/args[0]/math.log(args[1])  # 2-argument form

    # The following version goes about as fast:
    
    ## A 'try' is used for the most common case because it is fast when no
    ## exception is raised:
    #try:
    #    return log_1arg_der(*args)  # Argument number check
    #except TypeError:
    #    return 1/args[0]/math.log(args[1])  # 2-argument form


def _deriv_copysign(x,y):
    if x >= 0:
        return math.copysign(1, y)
    else:
        return -math.copysign(1, y)
    
def _deriv_fabs(x):
    if x >= 0:
        return 1
    else:
        return -1

<<<<<<< HEAD
=======
def _deriv_pow_0(x, y):
    if y == 0:
        return  0.
    elif x != 0 or y % 1 == 0:
        return y*math.pow(x, y-1)
    else:
        return float('nan')

def _deriv_pow_1(x, y):    
    if x == 0 and y > 0:
        return 0.
    else:
        return math.log(x) * math.pow(x, y)
    
>>>>>>> 8589c3c7
_erf_coef = 2/math.sqrt(math.pi)  # Optimization for erf()

fixed_derivatives = {
    # In alphabetical order, here:
    'acos': [lambda x: -1/math.sqrt(1-x**2)],
    'acosh': [lambda x: 1/math.sqrt(x**2-1)],
    'asin': [lambda x: 1/math.sqrt(1-x**2)],
    'asinh': [lambda x: 1/math.sqrt(1+x**2)],
    'atan': [lambda x: 1/(1+x**2)],
    'atan2': [lambda y, x: x/(x**2+y**2),  # Correct for x == 0
              lambda y, x: -y/(x**2+y**2)],  # Correct for x == 0
    'atanh': [lambda x: 1/(1-x**2)],
    'ceil': [lambda x: 0],
    'copysign': [_deriv_copysign,
                 lambda x, y: 0],
    'cos': [lambda x: -math.sin(x)],
    'cosh': [math.sinh],
    'degrees': [lambda x: math.degrees(1)],
    'erf': [lambda x: exp(-x**2)*_erf_coef],
    'erfc': [lambda x: -exp(-x**2)*_erf_coef],
    'exp': [math.exp],
    'expm1': [math.exp],
    'fabs': [_deriv_fabs],
    'floor': [lambda x: 0],
    'hypot': [lambda x, y: x/math.hypot(x, y),
              lambda x, y: y/math.hypot(x, y)],
    'log': [log_der0,
            lambda x, y: -math.log(x, y)/y/math.log(y)],
    'log10': [lambda x: 1/x/math.log(10)],
    'log1p': [lambda x: 1/(1+x)],
    'pow': [_deriv_pow_0, _deriv_pow_1],
    'radians': [lambda x: math.radians(1)],
    'sin': [math.cos],
    'sinh': [math.cosh],
    'sqrt': [lambda x: 0.5/math.sqrt(x)],
    'tan': [lambda x: 1+math.tan(x)**2],
    'tanh': [lambda x: 1-math.tanh(x)**2]
    }

# Many built-in functions in the math module are wrapped with a
# version which is uncertainty aware:

this_module = sys.modules[__name__]

# for (name, attr) in vars(math).items():
for name in dir(math):

    if name in fixed_derivatives:  # Priority to functions in fixed_derivatives
        derivatives = fixed_derivatives[name]
    elif name in num_deriv_funcs:
        # Functions whose derivatives are calculated numerically by
        # this module fall here (isinf, fmod,...):
        derivatives = []  # Means: numerical calculation required
    else:
        continue  # 'name' not wrapped by this module (__doc__, e, etc.)

    # Errors during the calculation of the derivatives are converted
    # to a NaN result: it is assumed that a mathematical calculation
    # that cannot be calculated indicates a non-defined derivative
    # (the derivatives in fixed_derivatives must be written this way):
    derivatives = map(uncertainties.nan_if_exception, derivatives)
    
    func = getattr(math, name)
    
    setattr(this_module, name,
            wraps(uncertainties.wrap(func, derivatives), func))
    
    many_scalars_to_scalar_funcs.append(name)

###############################################################################
    
########################################
# Special cases: some of the functions from no_std_wrapping:

##########
# The math.factorial function is not converted to an uncertainty-aware
# function, because it does not handle non-integer arguments: it does
# not make sense to give it an argument with a numerical error
# (whereas this would be relevant for the gamma function).

##########

# fsum takes a single argument, which cannot be differentiated.
# However, each of the arguments inside this single list can
# be a variable.  We handle this in a specific way:

if sys.version_info[:2] >= (2, 6):    

    # For drop-in compatibility with the math module:
    factorial = math.factorial
    non_std_wrapped_funcs.append('factorial')


    # We wrap math.fsum

    original_func = math.fsum  # For optimization purposes

    # The function below exists so that temporary variables do not
    # pollute the module namespace:
    def wrapped_fsum():
        """
        Returns an uncertainty-aware version of math.fsum, which must
        be contained in _original_func.
        """

        # The fsum function is flattened, in order to use the
        # wrap() wrapper:

        flat_fsum = lambda *args: original_func(args)

        flat_fsum_wrap = uncertainties.wrap(
            flat_fsum, itertools.repeat(lambda *args: 1))

        return wraps(lambda arg_list: flat_fsum_wrap(*arg_list),
                     original_func)

    fsum = wrapped_fsum()
    non_std_wrapped_funcs.append('fsum')

##########

def modf(x):
    """
    Version of modf that works for numbers with uncertainty, and also
    for regular numbers.
    """
    
    # The code below is inspired by uncertainties.wrap().  It is
    # simpler because only 1 argument is given, and there is no
    # delegation to other functions involved (as for __mul__, etc.).
    
    aff_func = to_affine_scalar(x)

    (frac_part, int_part) = math.modf(aff_func.nominal_value)

    if aff_func.derivatives:
        # The derivative of the fractional part is simply 1: the
        # derivatives of modf(x)[0] are the derivatives of x:
        return (AffineScalarFunc(frac_part, aff_func.derivatives), int_part)
    else:
        # This function was not called with an AffineScalarFunc
        # argument: there is no need to return numbers with uncertainties:
        return (frac_part, int_part)
modf = uncertainties.set_doc(math.modf.__doc__)(modf)
    
many_scalars_to_scalar_funcs.append('modf')

def ldexp(x, y):
    # The code below is inspired by uncertainties.wrap().  It is
    # simpler because only 1 argument is given, and there is no
    # delegation to other functions involved (as for __mul__, etc.).

    # Another approach would be to add an additional argument to
    # uncertainties.wrap() so that some arguments are automatically
    # considered as constants.

    aff_func = to_affine_scalar(x)  # y must be an integer, for math.ldexp

    if aff_func.derivatives:
        factor = 2**y
        return AffineScalarFunc(
            math.ldexp(aff_func.nominal_value, y),
            # Chain rule:
            dict([(var, factor*deriv)
                  for (var, deriv) in aff_func.derivatives.iteritems()]))
    else:
        # This function was not called with an AffineScalarFunc
        # argument: there is no need to return numbers with uncertainties:

        # aff_func.nominal_value is not passed instead of x, because
        # we do not have to care about the type of the return value of
        # math.ldexp, this way (aff_func.nominal_value might be the
        # value of x coerced to a difference type [int->float, for
        # instance]):
        return math.ldexp(x, y)
ldexp = uncertainties.set_doc(math.ldexp.__doc__)(ldexp)
    
many_scalars_to_scalar_funcs.append('ldexp')

def frexp(x):
    """
    Version of frexp that works for numbers with uncertainty, and also
    for regular numbers.
    """

    # The code below is inspired by uncertainties.wrap().  It is
    # simpler because only 1 argument is given, and there is no
    # delegation to other functions involved (as for __mul__, etc.).

    aff_func = to_affine_scalar(x)

    if aff_func.derivatives:
        result = math.frexp(aff_func.nominal_value)
        # With frexp(x) = (m, e), dm/dx = 1/(2**e):
        factor = 1/(2**result[1])
        return (
            AffineScalarFunc(
                result[0],
                # Chain rule:
                dict([(var, factor*deriv)
                      for (var, deriv) in aff_func.derivatives.iteritems()])),
            # The exponent is an integer and is supposed to be
            # continuous (small errors):
            result[1])
    else:
        # This function was not called with an AffineScalarFunc
        # argument: there is no need to return numbers with uncertainties:
        return math.frexp(x)
frexp = uncertainties.set_doc(math.frexp.__doc__)(frexp)
    
non_std_wrapped_funcs.append('frexp')

###############################################################################
# Exported functions:

__all__ = many_scalars_to_scalar_funcs + non_std_wrapped_funcs
<|MERGE_RESOLUTION|>--- conflicted
+++ resolved
@@ -174,8 +174,6 @@
     else:
         return -1
 
-<<<<<<< HEAD
-=======
 def _deriv_pow_0(x, y):
     if y == 0:
         return  0.
@@ -190,7 +188,6 @@
     else:
         return math.log(x) * math.pow(x, y)
     
->>>>>>> 8589c3c7
 _erf_coef = 2/math.sqrt(math.pi)  # Optimization for erf()
 
 fixed_derivatives = {
