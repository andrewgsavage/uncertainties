--- conflicted
+++ resolved
@@ -1443,33 +1443,11 @@
             # varying exponent):
             any_exp_factored = False
 
-<<<<<<< HEAD
-            width = int(fmt_parts['width'])
-            # Remaining width (for the nominal value):
-            remaining_width = max(width - len(exp_str), 0)
-            
-            fmt_prefix_n = '%s%s%s%d%s' % (
-                fmt_parts['fill_align'],
-                fmt_parts['sign'], fmt_parts['zero'], remaining_width,
-                fmt_parts['comma'])
-
-
-            if error_has_exp:
-                remaining_width_e = remaining_width
-            else:
-                remaining_width_e = width
-                
-            fmt_prefix_e = '%s%s%d%s' % (
-                fmt_parts['fill_align'],
-                fmt_parts['zero'], remaining_width_e,
-                fmt_parts['comma'])
-=======
             # If zeros are needed, then the width is taken into
             # account now (before the exponent is added):
             if fmt_parts['zero']:
                 
                 width = int(fmt_parts['width'])
->>>>>>> 19035e8f
 
                 # Remaining (minimum) width:
                 remaining_width = max(width - len(exp_str), 0)
@@ -1478,9 +1456,14 @@
                     fmt_parts['sign'], fmt_parts['zero'],
                     remaining_width, fmt_parts['comma'])
 
+                if error_has_exp:
+                    remaining_width_e = remaining_width
+                else:
+                    remaining_width_e = width
+                    
                 fmt_prefix_e = '%s%d%s' % (
                     fmt_parts['zero'],
-                    remaining_width if error_has_exp else width,
+                    remaining_width_e,
                     fmt_parts['comma'])
                 
             else:
@@ -1523,16 +1506,11 @@
         #
         # The following uses a special integer representation of a
         # zero uncertainty:
-<<<<<<< HEAD
         if error_main:
             fmt_suffix_e = '.%d%s' % (prec, main_fmt_type)
         else:
             fmt_suffix_e = '.0%s' % main_fmt_type
-                    
-=======
-        fmt_suffix_e = '.%d%s' % (prec if error_main else 0, main_fmt_type)
-        
->>>>>>> 19035e8f
+        
         error_str = robust_format(error_main, fmt_prefix_e+fmt_suffix_e)
         
         if error_has_exp:
@@ -1541,10 +1519,6 @@
         ####################
         # Final alignment of each field, if needed:
         
-<<<<<<< HEAD
-        ####################
-        if 'C' in options:
-=======
         if fmt_parts['width']:  # An individual alignment is needed:
             
             # Default alignment, for numbers: to the right (if no
@@ -1562,9 +1536,8 @@
                 error_str, fmt_parts['fill'], effective_align,
                 fmt_parts['width'])
 
-        ####################            
-        pm_symbol = (
->>>>>>> 19035e8f
+        ####################
+        if 'C' in options:        
             # Unicode has priority over LaTeX, so that users with a
             # Unicode-compatible LaTeX source can use ±:
             pm_symbol = u'±'
