'''
Mathematical operations that generalize many operations from the
standard math module so that they also work on numbers with
uncertainties.

Examples:

  from umath import sin
  
  # Manipulation of numbers with uncertainties:
  x = uncertainties.ufloat(3, 0.1)
  print sin(x)  # prints 0.141120008...+/-0.098999...

  # The umath functions also work on regular Python floats:
  print sin(3)  # prints 0.141120008...  This is a Python float.

Importing all the functions from this module into the global namespace
is possible.  This is encouraged when using a Python shell as a
calculator.  Example:

  import uncertainties
  from uncertainties.umath import *  # Imports tan(), etc.
  
  x = uncertainties.ufloat(3, 0.1)
  print tan(x)  # tan() is the uncertainties.umath.tan function

The numbers with uncertainties handled by this module are objects from
the uncertainties module, from either the Variable or the
AffineScalarFunc class.

(c) 2009-2013 by Eric O. LEBIGOT (EOL) <eric.lebigot@normalesup.org>.
Please send feature requests, bug reports, or feedback to this address.

This software is released under a dual license.  (1) The BSD license.
(2) Any other license, as long as it is obtained from the original
author.'''

from __future__ import division  # Many analytical derivatives depend on this

# Standard modules
import math
import sys
import itertools
import inspect

# Local modules
import uncertainties

from uncertainties import __author__, to_affine_scalar, AffineScalarFunc

###############################################################################

# We wrap the functions from the math module so that they keep track of
# uncertainties by returning a AffineScalarFunc object.

# Some functions from the math module cannot be adapted in a standard
# way so to work with AffineScalarFunc objects (either as their result
# or as their arguments):

# (1) Some functions return a result of a type whose value and
# variations (uncertainties) cannot be represented by AffineScalarFunc
# (e.g., math.frexp, which returns a tuple).  The exception raised
# when not wrapping them with wrap() is more obvious than the
# one obtained when wrapping them (in fact, the wrapped functions
# attempts operations that are not supported, such as calculation a
# subtraction on a result of type tuple).

# (2) Some functions don't take continuous scalar arguments (which can
# be varied during differentiation): math.fsum, math.factorial...
# Such functions can either be:

# - wrapped in a special way.

# - excluded from standard wrapping by adding their name to
# no_std_wrapping

# Math functions that have a standard interface: they take
# one or more float arguments, and return a scalar:
many_scalars_to_scalar_funcs = []

# Some functions require a specific treatment and must therefore be
# excluded from standard wrapping.  Functions
# no_std_wrapping = ['modf', 'frexp', 'ldexp', 'fsum', 'factorial']

# Functions with numerical derivatives:
num_deriv_funcs = ['fmod', 'gamma', 'lgamma']

# Functions are by definition locally constant (on real
# numbers): their value does not depend on the uncertainty (because
# this uncertainty is supposed to lead to a good linear approximation
# of the function in the uncertainty region). The type of their output
# for floats is preserved, as users should not care about deviations
# in their value: their value is locally constant due to the nature of
# the function (0 derivative). This situation is similar to that of
# comparisons (==, >, etc.).
locally_cst_funcs = ['ceil', 'floor', 'isinf', 'isnan', 'trunc']

# Functions that do not belong in many_scalars_to_scalar_funcs, but
# that have a version that handles uncertainties. These functions are
# also not in numpy (see unumpy/core.py).
non_std_wrapped_funcs = []

# Function that copies the relevant attributes from generalized
# functions from the math module:
# This is a copy&paste job from the functools module, changing
# the default arugment for assigned
def wraps(wrapper,
          wrapped,
          assigned=('__doc__',),
          updated=('__dict__',)):
    """Update a wrapper function to look like the wrapped function.
    
    wrapper -- function to be updated
    wrapped -- original function
    assigned -- tuple naming the attributes assigned directly
    from the wrapped function to the wrapper function
    updated -- tuple naming the attributes of the wrapper that
    are updated with the corresponding attribute from the wrapped
    function.
    """
    for attr in assigned:
        setattr(wrapper, attr, getattr(wrapped, attr))
    for attr in updated:
        getattr(wrapper, attr).update(getattr(wrapped, attr, {}))
    # Return the wrapper so this can be used as a decorator via partial()
    return wrapper
                                    

########################################
# Wrapping of math functions:

# Fixed formulas for the derivatives of some functions from the math
# module (some functions might not be present in all version of
# Python).  Singular points are not taken into account.  The user
# should never give "large" uncertainties: problems could only appear
# if this assumption does not hold.

# Functions not mentioned in _fixed_derivatives have their derivatives
# calculated numerically.

# Functions that have singularities (possibly at infinity) benefit
# from analytical calculations (instead of the default numerical
# calculation) because their derivatives generally change very fast.
# Even slowly varying functions (e.g., abs()) yield more precise
# results when differentiated analytically, because of the loss of
# precision in numerical calculations.

#def log_1arg_der(x):
#    """
#    Derivative of log(x) (1-argument form).
#    """
#    return 1/x

def log_der0(*args):
    """
    Derivative of math.log() with respect to its first argument.

    Works whether 1 or 2 arguments are given.
    """    
    if len(args) == 1:
        return 1/args[0]
    else:
        return 1/args[0]/math.log(args[1])  # 2-argument form

    # The following version goes about as fast:
    
    ## A 'try' is used for the most common case because it is fast when no
    ## exception is raised:
    #try:
    #    return log_1arg_der(*args)  # Argument number check
    #except TypeError:
    #    return 1/args[0]/math.log(args[1])  # 2-argument form

def _deriv_copysign(x,y):
    if x >= 0:
        return math.copysign(1, y)
    else:
        return -math.copysign(1, y)
    
def _deriv_fabs(x):
    if x >= 0:
        return 1
    else:
        return -1

def _deriv_pow_0(x, y):
    if y == 0:
        return  0.
    elif x != 0 or y % 1 == 0:
        return y*math.pow(x, y-1)
    else:
        return float('nan')

def _deriv_pow_1(x, y):    
    if x == 0 and y > 0:
        return 0.
    else:
        return math.log(x) * math.pow(x, y)
    
erf_coef = 2/math.sqrt(math.pi)  # Optimization for erf()

fixed_derivatives = {
    # In alphabetical order, here:
    'acos': [lambda x: -1/math.sqrt(1-x**2)],
    'acosh': [lambda x: 1/math.sqrt(x**2-1)],
    'asin': [lambda x: 1/math.sqrt(1-x**2)],
    'asinh': [lambda x: 1/math.sqrt(1+x**2)],
    'atan': [lambda x: 1/(1+x**2)],
    'atan2': [lambda y, x: x/(x**2+y**2),  # Correct for x == 0
              lambda y, x: -y/(x**2+y**2)],  # Correct for x == 0
    'atanh': [lambda x: 1/(1-x**2)],
<<<<<<< HEAD
    'ceil': [lambda x: 0],
=======
>>>>>>> 447e40d6
    'copysign': [_deriv_copysign,
                 lambda x, y: 0],
    'cos': [lambda x: -math.sin(x)],
    'cosh': [math.sinh],
    'degrees': [lambda x: math.degrees(1)],
    'erf': [lambda x: exp(-x**2)*erf_coef],
    'erfc': [lambda x: -exp(-x**2)*erf_coef],
    'exp': [math.exp],
    'expm1': [math.exp],
    'fabs': [_deriv_fabs],
<<<<<<< HEAD
    'floor': [lambda x: 0],
=======
>>>>>>> 447e40d6
    'hypot': [lambda x, y: x/math.hypot(x, y),
              lambda x, y: y/math.hypot(x, y)],
    'log': [log_der0,
            lambda x, y: -math.log(x, y)/y/math.log(y)],
    'log10': [lambda x: 1/x/math.log(10)],
    'log1p': [lambda x: 1/(1+x)],
    'pow': [_deriv_pow_0, _deriv_pow_1],
    'radians': [lambda x: math.radians(1)],
    'sin': [math.cos],
    'sinh': [math.cosh],
    'sqrt': [lambda x: 0.5/math.sqrt(x)],
    'tan': [lambda x: 1+math.tan(x)**2],
    'tanh': [lambda x: 1-math.tanh(x)**2]
    }

# Many built-in functions in the math module are wrapped with a
# version which is uncertainty aware:

this_module = sys.modules[__name__]

def wrap_locally_cst_func(func):
    '''
    Returns a function that returns the same arguments as func, but
    after converting any AffineScalarFunc object to its nominal value.

    This function is useful for wrapping functions that are locally
    constant: the uncertainties should have no role in the result
    (since they are supposed to keep the function linear and hence,
    here, constant).
    '''
    def wrapped_func(*args, **kwargs):
        args_float = map(uncertainties.nominal_value, args)
        # !! In Python 2.7+, dictionary comprehension: {argname:...}
        kwargs_float = dict(
            (arg_name, uncertainties.nominal_value(value))
            for (arg_name, value) in kwargs.iteritems())
        return func(*args_float, **kwargs_float)
    return wrapped_func
    
# for (name, attr) in vars(math).items():
for name in dir(math):

    if name in fixed_derivatives:  # Priority to functions in fixed_derivatives
        derivatives = fixed_derivatives[name]
    elif name in num_deriv_funcs:
        # Functions whose derivatives are calculated numerically by
        # this module fall here (isinf, fmod,...):
        derivatives = []  # Means: numerical calculation required
    elif name not in locally_cst_funcs:
        continue  # 'name' not wrapped by this module (__doc__, e, etc.)
    
    func = getattr(math, name)

    if name in locally_cst_funcs:
        wrapped_func = wrap_locally_cst_func(func)
    else:  # Function with analytical or numerical derivatives:
        # Errors during the calculation of the derivatives are converted
        # to a NaN result: it is assumed that a mathematical calculation
        # that cannot be calculated indicates a non-defined derivative
        # (the derivatives in fixed_derivatives must be written this way):
        wrapped_func = uncertainties.wrap(
            func, map(uncertainties.nan_if_exception, derivatives))
        
    setattr(this_module, name, wraps(wrapped_func, func))

    many_scalars_to_scalar_funcs.append(name)

###############################################################################
    
########################################
# Special cases: some of the functions from no_std_wrapping:

##########
# The math.factorial function is not converted to an uncertainty-aware
# function, because it does not handle non-integer arguments: it does
# not make sense to give it an argument with a numerical error
# (whereas this would be relevant for the gamma function).

##########

# fsum takes a single argument, which cannot be differentiated.
# However, each of the arguments inside this single list can
# be a variable.  We handle this in a specific way:

if sys.version_info[:2] >= (2, 6):    

    # For drop-in compatibility with the math module:
    factorial = math.factorial
    non_std_wrapped_funcs.append('factorial')


    # We wrap math.fsum

    original_func = math.fsum  # For optimization purposes

    # The function below exists so that temporary variables do not
    # pollute the module namespace:
    def wrapped_fsum():
        """
        Returns an uncertainty-aware version of math.fsum, which must
        be contained in _original_func.
        """

        # The fsum function is flattened, in order to use the
        # wrap() wrapper:

        flat_fsum = lambda *args: original_func(args)

        flat_fsum_wrap = uncertainties.wrap(
            flat_fsum, itertools.repeat(lambda *args: 1))

        return wraps(lambda arg_list: flat_fsum_wrap(*arg_list),
                     original_func)

    fsum = wrapped_fsum()
    non_std_wrapped_funcs.append('fsum')

##########

def modf(x):
    """
    Version of modf that works for numbers with uncertainty, and also
    for regular numbers.
    """
    
    # The code below is inspired by uncertainties.wrap().  It is
    # simpler because only 1 argument is given, and there is no
    # delegation to other functions involved (as for __mul__, etc.).
    
    aff_func = to_affine_scalar(x)

    (frac_part, int_part) = math.modf(aff_func.nominal_value)

    if aff_func.derivatives:
        # The derivative of the fractional part is simply 1: the
        # derivatives of modf(x)[0] are the derivatives of x:
        return (AffineScalarFunc(frac_part, aff_func.derivatives), int_part)
    else:
        # This function was not called with an AffineScalarFunc
        # argument: there is no need to return numbers with uncertainties:
        return (frac_part, int_part)
<<<<<<< HEAD
modf = uncertainties.set_doc(math.modf.__doc__)(modf)
    
=======

modf = uncertainties.set_doc(math.modf.__doc__)(modf)
>>>>>>> 447e40d6
many_scalars_to_scalar_funcs.append('modf')

def ldexp(x, y):
    # The code below is inspired by uncertainties.wrap().  It is
    # simpler because only 1 argument is given, and there is no
    # delegation to other functions involved (as for __mul__, etc.).

    # Another approach would be to add an additional argument to
    # uncertainties.wrap() so that some arguments are automatically
    # considered as constants.

    aff_func = to_affine_scalar(x)  # y must be an integer, for math.ldexp

    if aff_func.derivatives:
        factor = 2**y
        return AffineScalarFunc(
            math.ldexp(aff_func.nominal_value, y),
            # Chain rule:
            dict([(var, factor*deriv)
                  for (var, deriv) in aff_func.derivatives.iteritems()]))
    else:
        # This function was not called with an AffineScalarFunc
        # argument: there is no need to return numbers with uncertainties:

        # aff_func.nominal_value is not passed instead of x, because
        # we do not have to care about the type of the return value of
        # math.ldexp, this way (aff_func.nominal_value might be the
        # value of x coerced to a difference type [int->float, for
        # instance]):
        return math.ldexp(x, y)
ldexp = uncertainties.set_doc(math.ldexp.__doc__)(ldexp)
    
many_scalars_to_scalar_funcs.append('ldexp')

def frexp(x):
    """
    Version of frexp that works for numbers with uncertainty, and also
    for regular numbers.
    """

    # The code below is inspired by uncertainties.wrap().  It is
    # simpler because only 1 argument is given, and there is no
    # delegation to other functions involved (as for __mul__, etc.).

    aff_func = to_affine_scalar(x)

    if aff_func.derivatives:
        result = math.frexp(aff_func.nominal_value)
        # With frexp(x) = (m, e), dm/dx = 1/(2**e):
        factor = 1/(2**result[1])
        return (
            AffineScalarFunc(
                result[0],
                # Chain rule:
                dict([(var, factor*deriv)
                      for (var, deriv) in aff_func.derivatives.iteritems()])),
            # The exponent is an integer and is supposed to be
            # continuous (small errors):
            result[1])
    else:
        # This function was not called with an AffineScalarFunc
        # argument: there is no need to return numbers with uncertainties:
        return math.frexp(x)
frexp = uncertainties.set_doc(math.frexp.__doc__)(frexp)
    
non_std_wrapped_funcs.append('frexp')

###############################################################################
# Exported functions:

__all__ = many_scalars_to_scalar_funcs + non_std_wrapped_funcs
<|MERGE_RESOLUTION|>--- conflicted
+++ resolved
@@ -209,10 +209,6 @@
     'atan2': [lambda y, x: x/(x**2+y**2),  # Correct for x == 0
               lambda y, x: -y/(x**2+y**2)],  # Correct for x == 0
     'atanh': [lambda x: 1/(1-x**2)],
-<<<<<<< HEAD
-    'ceil': [lambda x: 0],
-=======
->>>>>>> 447e40d6
     'copysign': [_deriv_copysign,
                  lambda x, y: 0],
     'cos': [lambda x: -math.sin(x)],
@@ -223,10 +219,6 @@
     'exp': [math.exp],
     'expm1': [math.exp],
     'fabs': [_deriv_fabs],
-<<<<<<< HEAD
-    'floor': [lambda x: 0],
-=======
->>>>>>> 447e40d6
     'hypot': [lambda x, y: x/math.hypot(x, y),
               lambda x, y: y/math.hypot(x, y)],
     'log': [log_der0,
@@ -368,13 +360,8 @@
         # This function was not called with an AffineScalarFunc
         # argument: there is no need to return numbers with uncertainties:
         return (frac_part, int_part)
-<<<<<<< HEAD
+
 modf = uncertainties.set_doc(math.modf.__doc__)(modf)
-    
-=======
-
-modf = uncertainties.set_doc(math.modf.__doc__)(modf)
->>>>>>> 447e40d6
 many_scalars_to_scalar_funcs.append('modf')
 
 def ldexp(x, y):
