# coding=utf-8

"""
Tests of the code in uncertainties/__init__.py.

These tests can be run through the Nose testing framework.

(c) 2010-2013 by Eric O. LEBIGOT (EOL).
"""

from __future__ import division


# Standard modules
import copy
import weakref
import math
import random
import sys

        
# 3rd-party modules
# import nose.tools

# Local modules

import uncertainties
from uncertainties import ufloat, AffineScalarFunc, ufloat_fromstr, isnan
from uncertainties import umath
from backport import *

from uncertainties import __author__

# The following information is useful for making sure that the right
# version of Python is running the tests (for instance with the Travis
# Continuous Integration system):
print "Testing with Python", sys.version

###############################################################################

# Utilities for unit testing

def numbers_close(x, y, tolerance=1e-6):
    """
    Returns True if the given floats are close enough.

    The given tolerance is the relative difference allowed, or the absolute
    difference, if one of the numbers is 0.

    NaN is allowed: it is considered close to itself.
    """

    # Instead of using a try and ZeroDivisionError, we do a test,
    # NaN could appear silently:

    if x != 0 and y != 0:
        if not uncertainties.isnan(x):
            # Symmetric form of the test:
            return 2*abs(x-y)/(abs(x)+abs(y)) < tolerance
        else:
            return uncertainties.isnan(y)
    else:  # Either x or y is zero
        return abs(x or y) < tolerance 

def ufloats_close(x, y, tolerance=1e-6):
    '''
    Tests if two numbers with uncertainties are close, as random
    variables: this is stronger than testing whether their nominal
    value and standard deviation are close.

    The tolerance is applied to both the nominal value and the
    standard deviation of the difference between the numbers.
    '''

    diff = x-y
    return (numbers_close(diff.nominal_value, 0, tolerance)
            and numbers_close(diff.std_dev, 0, tolerance))
    
class DerivativesDiffer(Exception):
    pass

    
def compare_derivatives(func, numerical_derivatives,
                         num_args_list=None):
    """
    Checks the derivatives of a function 'func' (as returned by the
    wrap() wrapper), by comparing them to the
    'numerical_derivatives' functions.

    Raises a DerivativesDiffer exception in case of problem.
    
    These functions all take the number of arguments listed in
    num_args_list.  If num_args is None, it is automatically obtained.

    Tests are done on random arguments.
    """

    try:
        funcname = func.name
    except AttributeError:
        funcname = func.__name__
        
    # print "Testing", func.__name__

    if not num_args_list: 

        # Detecting automatically the correct number of arguments is not
        # always easy (because not all values are allowed, etc.):

        num_args_table = {
            'atanh': [1],
            'log': [1, 2]  # Both numbers of arguments are tested
            }
        if funcname in num_args_table:
            num_args_list = num_args_table[funcname]
        else:

            num_args_list = []

            # We loop until we find reasonable function arguments:
            # We get the number of arguments by trial and error:
            for num_args in range(10):
                try:
                    #! Giving integer arguments is good for preventing
                    # certain functions from failing even though num_args
                    # is their correct number of arguments
                    # (e.g. math.ldexp(x, i), where i must be an integer)
                    func(*(1,)*num_args)
                except TypeError:
                    pass  # Not the right number of arguments
                else:  # No error
                    # num_args is a good number of arguments for func:
                    num_args_list.append(num_args)

            if not num_args_list:
                raise Exception("Can't find a reasonable number of arguments"
                                " for function '%s'." % funcname)

    for num_args in num_args_list:

        # Argument numbers that will have a random integer value:
        integer_arg_nums = set()

        if funcname == 'ldexp':
            # The second argument must be an integer:
            integer_arg_nums.add(1)

        while True:
            try:

                # We include negative numbers, for more thorough tests:
                args = []
                for arg_num in range(num_args):
                    if arg_num in integer_arg_nums:                    
                        args.append(random.choice(range(-10, 10)))
                    else:
                        args.append(
                            uncertainties.Variable(random.random()*4-2, 0))

                # 'args', but as scalar values:
                args_scalar = [uncertainties.nominal_value(v)
                               for v in args]

                func_approx = func(*args)

                # Some functions yield simple Python constants, after
                # wrapping in wrap(): no test has to be performed.
                # Some functions also yield tuples...
                if isinstance(func_approx, AffineScalarFunc):
                    
                    # We compare all derivatives:
                    for (arg_num, (arg, numerical_deriv)) in (
                        enumerate(zip(args, numerical_derivatives))):

                        # Some arguments might not be differentiable:
                        if isinstance(arg, int):
                            continue

                        fixed_deriv_value = func_approx.derivatives[arg]
                        
                        num_deriv_value = numerical_deriv(*args_scalar)

                        # This message is useful: the user can see that
                        # tests are really performed (instead of not being
                        # performed, silently):
                        print "Testing %s at %s, arg #%d" % (
                            funcname, args, arg_num)
                        
                        if not numbers_close(fixed_deriv_value,
                                              num_deriv_value, 1e-4):

                            # It is possible that the result is NaN:

                            # ! Python 2.6+: this would be
                            # not math.isnan(func_approx):
                            if func_approx == func_approx:
                                raise DerivativesDiffer(
                                    "Derivative #%d of function '%s' may be"
                                    " wrong: at args = %s,"
                                    " value obtained = %.16f,"
                                    " while numerical approximation = %.16f."
                                    % (arg_num, funcname, args,
                                       fixed_deriv_value, num_deriv_value))

            except ValueError, err:  # Arguments out of range, or of wrong type
                # Factorial(real) lands here:
                if str(err).startswith('factorial'):
                    integer_arg_nums = set([0])
                continue  # We try with different arguments
            # Some arguments might have to be integers, for instance:
            except TypeError, err:
                if len(integer_arg_nums) == num_args:
                    raise Exception("Incorrect testing procedure: unable to "
                                    "find correct argument values for %s: %s"
                                    % (funcname, err))

                # Another argument might be forced to be an integer:
                integer_arg_nums.add(random.choice(range(num_args)))
            else:
                # We have found reasonable arguments, and the test passed:
                break

###############################################################################

def test_value_construction():
    '''
    Tests the various means of constructing a constant number with
    uncertainty *without a string* (see test_ufloat_fromstr(), for this).
    '''

    ## Simple construction:
    x = ufloat(3, 0.14)
    assert x.nominal_value == 3
    assert x.std_dev == 0.14
    assert x.tag is None
    
    # ... with tag as positional argument:
    x = ufloat(3, 0.14, 'pi')
    assert x.nominal_value == 3
    assert x.std_dev == 0.14
    assert x.tag == 'pi'

    # ... with tag keyword:
    x = ufloat(3, 0.14, tag='pi')
    assert x.nominal_value == 3
    assert x.std_dev == 0.14
    assert x.tag == 'pi'

    ## Comparison with the obsolete tuple form:

    # The following tuple is stored in a variable instead of being
    # repeated in the calls below, so that the automatic code update
    # does not replace ufloat((3, 0.14)) by ufloat(3, 14): the goal
    # here is to make sure that the obsolete form gives the same
    # result as the new form.
    
    representation = (3, 0.14)  # Obsolete representation
    
    x = ufloat(3, 0.14)
    x2 = ufloat(representation)  # Obsolete
    assert x.nominal_value == x2.nominal_value
    assert x.std_dev == x2.std_dev
    assert x.tag is None
    assert x2.tag is None
    
    # With tag as positional argument:
    x = ufloat(3, 0.14, "pi")
    x2 = ufloat(representation, "pi")  # Obsolete
    assert x.nominal_value == x2.nominal_value
    assert x.std_dev == x2.std_dev
    assert x.tag == 'pi'
    assert x2.tag == 'pi'
    
    # With tag keyword:
    x = ufloat(3, 0.14, tag="pi")
    x2 = ufloat(representation, tag="pi")  # Obsolete
    assert x.nominal_value == x2.nominal_value
    assert x.std_dev == x2.std_dev
    assert x.tag == 'pi'
    assert x2.tag == 'pi'
    
def test_ufloat_fromstr():
    "Input of numbers with uncertainties as a string"

    # String representation, and numerical values:
    tests = {
        "-1.23(3.4)": (-1.23, 3.4),  # (Nominal value, error)
        "  -1.23(3.4)  ": (-1.23, 3.4),  # Spaces ignored
        "-1.34(5)": (-1.34, 0.05),
        "1(6)": (1, 6),
        "3(4.2)": (3, 4.2),
        "-9(2)": (-9, 2),
        "1234567(1.2)": (1234567, 1.2),
        "12.345(15)": (12.345, 0.015),
        "-12.3456(78)e-6": (-12.3456e-6, 0.0078e-6),
        "0.29": (0.29, 0.01),
        "31.": (31, 1),
        "-31.": (-31, 1),
        # The following tests that the ufloat() routine does
        # not consider '31' like the tuple ('3', '1'), which would
        # make it expect two numbers (instead of 2 1-character
        # strings):
        "31": (31, 1),
        "-3.1e10": (-3.1e10, 0.1e10),
        "169.0(7)": (169, 0.7),
        "-0.1+/-1": (-0.1, 1),
        "-13e-2+/-1e2": (-13e-2, 1e2),
        '-14.(15)': (-14, 15),
        '-100.0(15)': (-100, 1.5),
        '14.(15)': (14, 15),
        # Global exponent:
        '(3.141+/-0.001)E+02': (314.1, 0.1),

        
        ## Pretty-print notation:
        
        # ± sign, global exponent (not pretty-printed):
        u'(3.141±0.001)E+02': (314.1, 0.1),
        # ± sign, individual exponent:
        u'3.141E+02±0.001e2': (314.1, 0.1),
        
        # ± sign, times symbol, superscript (= full pretty-print):
        u'(3.141 ± 0.001) × 10²': (314.1, 0.1),
        
        # NaN uncertainty:
        u'(3.141±nan)E+02': (314.1, float('nan')),
        '3.4(nan)e10': (3.4e10, float('nan')),
        # "Double-floats"
        '(-3.1415 +/- 1e-4)e+200': (-3.1415e200, 1e196),
        '(-3.1415e-10 +/- 1e-4)e+200': (-3.1415e190, 1e196),
        # Special float representation:
        '-3(0.)': (-3, 0)
        }
          
    for (representation, values) in tests.iteritems():

        # Without tag:
        num = ufloat_fromstr(representation)
        assert numbers_close(num.nominal_value, values[0])
        assert numbers_close(num.std_dev, values[1])
        assert num.tag is None
        
        # With a tag as positional argument:
        num = ufloat_fromstr(representation, 'test variable')
        assert numbers_close(num.nominal_value, values[0])
        assert numbers_close(num.std_dev, values[1])
        assert num.tag == 'test variable'

        # With a tag as keyword argument:
        num = ufloat_fromstr(representation, tag='test variable')
        assert numbers_close(num.nominal_value, values[0])
        assert numbers_close(num.std_dev, values[1])
        assert num.tag == 'test variable'
        
        ## Obsolete forms

        num = ufloat(representation)  # Obsolete
        assert numbers_close(num.nominal_value, values[0])
        assert numbers_close(num.std_dev, values[1])
        assert num.tag is None
        
        # Call with a tag list argument:
        num = ufloat(representation, 'test variable')  # Obsolete
        assert numbers_close(num.nominal_value, values[0])
        assert numbers_close(num.std_dev, values[1])
        assert num.tag == 'test variable'
        
        # Call with a tag keyword argument:
        num = ufloat(representation, tag='test variable')  # Obsolete
        assert numbers_close(num.nominal_value, values[0])
        assert numbers_close(num.std_dev, values[1])
        assert num.tag == 'test variable'

###############################################################################
            
# Test of correctness of the fixed (usually analytical) derivatives:
def test_fixed_derivatives_basic_funcs():
    """
    Pre-calculated derivatives for operations on AffineScalarFunc.
    """

    def check_op(op, num_args):
        """
        Makes sure that the derivatives for function '__op__' of class
        AffineScalarFunc, which takes num_args arguments, are correct.

        If num_args is None, a correct value is calculated.
        """

        op_string = "__%s__" % op
        func = getattr(AffineScalarFunc, op_string)
        numerical_derivatives = uncertainties.NumericalDerivatives(
            # The __neg__ etc. methods of AffineScalarFunc only apply,
            # by definition, to AffineScalarFunc objects: we first map
            # possible scalar arguments (used for calculating
            # derivatives) to AffineScalarFunc objects:
            lambda *args: func(*map(uncertainties.to_affine_scalar, args)))
        compare_derivatives(func, numerical_derivatives, [num_args])

    # Operators that take 1 value:
    for op in uncertainties.modified_operators:
        check_op(op, 1)

    # Operators that take 2 values:
    for op in uncertainties.modified_ops_with_reflection:
        check_op(op, 2)

# Additional, more complex checks, for use with the nose unit testing
# framework.

def test_copy():
    "Standard copy module integration"
    import gc
    
    x = ufloat(3, 0.1)
    assert x == x
    
    y = copy.copy(x)
    assert x != y
    assert not(x == y)
    assert y in y.derivatives.keys()  # y must not copy the dependence on x
    
    z = copy.deepcopy(x)
    assert x != z

    # Copy tests on expressions:
    t = x + 2*z
    # t depends on x:
    assert x in t.derivatives
    
    # The relationship between the copy of an expression and the
    # original variables should be preserved:
    t_copy = copy.copy(t)
    # Shallow copy: the variables on which t depends are not copied:
    assert x in t_copy.derivatives
    assert (uncertainties.covariance_matrix([t, z]) ==
            uncertainties.covariance_matrix([t_copy, z]))

    # However, the relationship between a deep copy and the original
    # variables should be broken, since the deep copy created new,
    # independent variables:
    t_deepcopy = copy.deepcopy(t)
    assert x not in t_deepcopy.derivatives    
    assert (uncertainties.covariance_matrix([t, z]) !=
            uncertainties.covariance_matrix([t_deepcopy, z]))

    # Test of implementations with weak references:

    # Weak references: destroying a variable should never destroy the
    # integrity of its copies (which would happen if the copy keeps a
    # weak reference to the original, in its derivatives member: the
    # weak reference to the original would become invalid):
    del x

    gc.collect()

    assert y in y.derivatives.keys()

## Classes for the pickling tests (put at the module level, so that
## they can be unpickled):
    
# Subclass without slots:
class NewVariable_dict(uncertainties.Variable):
    pass

# Subclass with slots defined by a tuple:
class NewVariable_slots_tuple(uncertainties.Variable):
    __slots__ = ('new_attr',)

# Subclass with slots defined by a string:
class NewVariable_slots_str(uncertainties.Variable):
    __slots__ = 'new_attr'
        
def test_pickling():
    "Standard pickle module integration."

    import pickle

    x = ufloat(2, 0.1)

    x_unpickled = pickle.loads(pickle.dumps(x))

    assert x != x_unpickled  # Pickling creates copies

    ## Tests with correlations and AffineScalarFunc objects:
    f = 2*x
    assert isinstance(f, AffineScalarFunc)
    (f_unpickled, x_unpickled2) = pickle.loads(pickle.dumps((f, x)))
    # Correlations must be preserved:
    assert f_unpickled - x_unpickled2 - x_unpickled2 == 0
    
    ## Tests with subclasses:

    for subclass in (NewVariable_dict, NewVariable_slots_tuple,
                     NewVariable_slots_str):
        
        x = subclass(3, 0.14)

        # Pickling test with possibly uninitialized slots:
        pickle.loads(pickle.dumps(x))
        
        # Unpickling test:
        x.new_attr = 'New attr value'
        x_unpickled = pickle.loads(pickle.dumps(x))
        # Must exist (From the slots of the parent class):        
        x_unpickled.nominal_value
        x_unpickled.new_attr  # Must exist    

    ##
        
    # Corner case test: when an attribute is present both in __slots__
    # and in __dict__, it is first looked up from the slots
    # (references:
    # http://docs.python.org/2/reference/datamodel.html#invoking-descriptors,
    # http://stackoverflow.com/a/15139208/42973). As a consequence,
    # the pickling process must pickle the correct value (i.e., not
    # the value from __dict__):
    x = NewVariable_dict(3, 0.14)
    x._nominal_value = 'in slots'
    # Corner case: __dict__ key which is also a slot name (it is
    # shadowed by the corresponding slot, so this is very unusual,
    # though):
    x.__dict__['_nominal_value'] = 'in dict'
    # Additional __dict__ attribute:
    x.dict_attr = 'dict attribute'
    
    x_unpickled = pickle.loads(pickle.dumps(x))
    # We make sure that the data is still there and untouched:
    assert x_unpickled._nominal_value == 'in slots'
    assert x_unpickled.__dict__ == x.__dict__
        
def test_int_div():
    "Integer division"
    # We perform all operations on floats, because derivatives can
    # otherwise be meaningless:
    x = ufloat(3.9, 2)//2
    assert x.nominal_value == 1.
    # All errors are supposed to be small, so the ufloat()
    # in x violates the assumption.  Therefore, the following is
    # correct:
    assert x.std_dev == 0.0

def test_comparison_ops():
    "Test of comparison operators"

    import random
    
    # Operations on quantities equivalent to Python numbers must still
    # be correct:
    a = ufloat(-3, 0)
    b = ufloat(10, 0)
    c = ufloat(10, 0)
    assert a < b
    assert a < 3
    assert 3 < b  # This is first given to int.__lt__()
    assert b == c

    x = ufloat(3, 0.1)
    
    # One constraint is that usual Python code for inequality testing
    # still work in a reasonable way (for instance, it is generally
    # desirable that functions defined by different formulas on
    # different intervals can still do "if 0 < x < 1:...".  This
    # supposes again that errors are "small" (as for the estimate of
    # the standard error).
    assert x > 1

    # The limit case is not obvious:
    assert not(x >= 3)
    assert not(x < 3)

    assert x == x
    # Comparaison between Variable and AffineScalarFunc:
    assert x == x + 0
    # Comparaison between 2 _different_ AffineScalarFunc objects
    # representing the same value:
    assert x/2 == x/2
    # With uncorrelated result that have the same behavior (value and
    # standard error):
    assert 2*ufloat(1, 0.1) != ufloat(2, 0.2)    
    # Comparaison between 2 _different_ Variable objects
    # that are uncorrelated:
    assert x != ufloat(3, 0.1)
    
    assert x != ufloat(3, 0.2)

    # Comparison to other types should work:
    assert x != None  # Not comparable
    assert x-x == 0  # Comparable, even though the types are different
    assert x != [1, 2]

    
    ####################
    
    # Checks of the semantics of logical operations: they return True
    # iff they are always True when the parameters vary in an
    # infinitesimal interval inside sigma (sigma == 0 is a special
    # case):

    def test_all_comparison_ops(x, y):
        """
        Takes two Variable objects.
        
        Fails if any comparison operation fails to follow the proper
        semantics: a comparison only returns True if the correspond float
        comparison results are True for all the float values taken by
        the variables (of x and y) when they vary in an infinitesimal
        neighborhood within their uncertainty.

        This test is stochastic: it may, exceptionally, fail for
        correctly implemented comparison operators.
        """

        import random

        def random_float(var):
            """
            Returns a random value for Variable var, in an
            infinitesimal interval withing its uncertainty.  The case
            of a zero uncertainty is special.
            """
            return ((random.random()-0.5) * min(var.std_dev, 1e-5)
                    + var.nominal_value)

        # All operations are tested:
        for op in ["__%s__" % name
                   for name in('ne', 'eq', 'lt', 'le', 'gt', 'ge')]:

            try:
                float_func = getattr(float, op)
            except AttributeError:  # Python 2.3's floats don't have __ne__
                continue
            
            # Determination of the correct truth value of func(x, y):

            sampled_results = []
            
            # The "main" value is an important particular case, and
            # the starting value for the final result
            # (correct_result):

            sampled_results.append(float_func(x.nominal_value, y.nominal_value))

            for check_num in range(50):  # Many points checked
                sampled_results.append(float_func(random_float(x),
                                                  random_float(y)))

            min_result = min(sampled_results)
            max_result = max(sampled_results)

            if min_result == max_result:
                correct_result = min_result
            else:

                # Almost all results must be True, for the final value
                # to be True:
                num_min_result = sampled_results.count(min_result)

                # 1 exception is considered OK:
                correct_result = (num_min_result == 1)

            try:
                assert correct_result == getattr(x, op)(y)
            except AssertionError:
                print "Sampling results:", sampled_results
                raise Exception("Semantic value of %s %s (%s) %s not"
                                " correctly reproduced."
                                % (x, op, y, correct_result))

    # With different numbers:
    test_all_comparison_ops(ufloat(3, 0.1),
                            ufloat(-2, 0.1))
    test_all_comparison_ops(ufloat(0, 0),  # Special number
                            ufloat(1, 1))
    test_all_comparison_ops(ufloat(0, 0),  # Special number
                            ufloat(0, 0.1))
    # With identical numbers:
    test_all_comparison_ops(ufloat(0, 0),
                            ufloat(0, 0))
    test_all_comparison_ops(ufloat(1, 1),
                            ufloat(1, 1))

    
def test_logic():
    "Boolean logic: __nonzero__, bool."

    x = ufloat(3, 0)
    y = ufloat(0, 0)
    z = ufloat(0, 0.1)
    t = ufloat(-1, 2)

    assert bool(x) == True
    assert bool(y) == False
    assert bool(z) == True
    assert bool(t) == True  # Only infinitseimal neighborhood are used

def test_obsolete():
    'Tests some obsolete creation of number with uncertainties'
    x = ufloat(3, 0.1)
    # Obsolete function, protected against automatic modification:
    x.set_std_dev.__call__(0.2)  # Obsolete

    x_std_dev = x.std_dev
    assert x_std_dev() == 0.2  # Obsolete call
    
def test_basic_access_to_data():
    "Access to data from Variable and AffineScalarFunc objects."

    x = ufloat(3.14, 0.01, "x var")
    assert x.tag == "x var"
    assert x.nominal_value == 3.14
    assert x.std_dev == 0.01

    # Case of AffineScalarFunc objects:
    y = x + 0
    assert type(y) == AffineScalarFunc
    assert y.nominal_value == 3.14
    assert y.std_dev == 0.01

    # Details on the sources of error:
    a = ufloat(-1, 0.001)
    y = 2*x + 3*x + 2 + a
    error_sources = y.error_components()
    assert len(error_sources) == 2  # 'a' and 'x'
    assert error_sources[x] == 0.05
    assert error_sources[a] == 0.001

    # Derivative values should be available:
    assert y.derivatives[x] == 5

    # Modification of the standard deviation of variables:
    x.std_dev = 1
    assert y.error_components()[x] == 5  # New error contribution!

    # Calculated values with uncertainties should not have a settable
    # standard deviation:
    y = 2*x
    try:
        y.std_dev = 1
    except AttributeError:
        pass
    else:
        raise Exception(
            "std_dev should not be settable for calculated results")
    
    # Calculation of deviations in units of the standard deviations:
    assert 10/x.std_dev == x.std_score(10 + x.nominal_value)

    # "In units of the standard deviation" is not always meaningful:
    x.std_dev = 0
    try:
        x.std_score(1)
    except ValueError:
        pass  # Normal behavior

def test_correlations():
    "Correlations between variables"

    a = ufloat(1, 0)
    x = ufloat(4, 0.1)
    y = x*2 + a
    # Correlations cancel "naive" additions of uncertainties:
    assert y.std_dev != 0
    normally_zero = y - (x*2 + 1)
    assert normally_zero.nominal_value == 0
    assert normally_zero.std_dev == 0

    
def test_no_coercion():
    """
    Coercion of Variable object to a simple float.

    The coercion should be impossible, like for complex numbers.
    """

    x = ufloat(4, 1)
    try:
        assert float(x) == 4
    except TypeError:
        pass
    else:
        raise Exception("Conversion to float() should fail with TypeError")

def test_wrapped_func_no_args_no_kwargs():
    '''
    Wraps a function that takes only positional-or-keyword parameters.
    '''
    
    def f_auto_unc(x, y):
        return 2*x+umath.sin(y)

    # Like f_auto_unc, but does not accept numbers with uncertainties:
    def f(x, y):
        assert not isinstance(x, uncertainties.UFloat)
        assert not isinstance(y, uncertainties.UFloat)
        return f_auto_unc(x, y)

    x = uncertainties.ufloat(1, 0.1)
    y = uncertainties.ufloat(10, 2)

    ### Automatic numerical derivatives:
    
    ## Fully automatic numerical derivatives:
    f_wrapped = uncertainties.wrap(f)
    assert ufloats_close(f_auto_unc(x, y), f_wrapped(x, y))

    # Call with keyword arguments:
    assert ufloats_close(f_auto_unc(y=y, x=x), f_wrapped(y=y, x=x))

    ## Automatic additional derivatives for non-defined derivatives:
    f_wrapped = uncertainties.wrap(f, [None])  # No derivative for y
    assert ufloats_close(f_auto_unc(x, y), f_wrapped(x, y))

    # Call with keyword arguments:
    assert ufloats_close(f_auto_unc(y=y, x=x), f_wrapped(y=y, x=x))

    ### Explicit derivatives:

    ## Fully defined derivatives:
    f_wrapped = uncertainties.wrap(f, [lambda x, y: 2,
                                       lambda x, y: math.cos(y)])
    
    assert ufloats_close(f_auto_unc(x, y), f_wrapped(x, y))

    # Call with keyword arguments:
    assert ufloats_close(f_auto_unc(y=y, x=x), f_wrapped(y=y, x=x))

    ## Automatic additional derivatives for non-defined derivatives:
    f_wrapped = uncertainties.wrap(f, [lambda x, y: 2])  # No derivative for y
    assert ufloats_close(f_auto_unc(x, y), f_wrapped(x, y))

    # Call with keyword arguments:
    assert ufloats_close(f_auto_unc(y=y, x=x), f_wrapped(y=y, x=x))

def test_wrapped_func_no_args_no_kwargs():
    '''
    Wraps a function that takes only positional-or-keyword parameters.
    '''
    
    def f_auto_unc(x, y):
        return 2*x+umath.sin(y)

    # Like f_auto_unc, but does not accept numbers with uncertainties:
    def f(x, y):
        assert not isinstance(x, uncertainties.UFloat)
        assert not isinstance(y, uncertainties.UFloat)
        return f_auto_unc(x, y)

    x = uncertainties.ufloat(1, 0.1)
    y = uncertainties.ufloat(10, 2)

    ### Automatic numerical derivatives:
    
    ## Fully automatic numerical derivatives:
    f_wrapped = uncertainties.wrap(f)
    assert ufloats_close(f_auto_unc(x, y), f_wrapped(x, y))

    # Call with keyword arguments:
    assert ufloats_close(f_auto_unc(y=y, x=x), f_wrapped(y=y, x=x))

    ## Automatic additional derivatives for non-defined derivatives,
    ## and explicit None derivative:
    f_wrapped = uncertainties.wrap(f, [None])  # No derivative for y
    assert ufloats_close(f_auto_unc(x, y), f_wrapped(x, y))

    # Call with keyword arguments:
    assert ufloats_close(f_auto_unc(y=y, x=x), f_wrapped(y=y, x=x))

    ### Explicit derivatives:

    ## Fully defined derivatives:
    f_wrapped = uncertainties.wrap(f, [lambda x, y: 2,
                                       lambda x, y: math.cos(y)])
    
    assert ufloats_close(f_auto_unc(x, y), f_wrapped(x, y))

    # Call with keyword arguments:
    assert ufloats_close(f_auto_unc(y=y, x=x), f_wrapped(y=y, x=x))

    ## Automatic additional derivatives for non-defined derivatives:
    f_wrapped = uncertainties.wrap(f, [lambda x, y: 2])  # No derivative for y
    assert ufloats_close(f_auto_unc(x, y), f_wrapped(x, y))

    # Call with keyword arguments:
    assert ufloats_close(f_auto_unc(y=y, x=x), f_wrapped(y=y, x=x))

def test_wrapped_func_args_no_kwargs():
    '''
    Wraps a function that takes only positional-or-keyword and
    var-positional parameters.
    '''
    
    def f_auto_unc(x, y, *args):
        return 2*x+umath.sin(y)+3*args[1]

    # Like f_auto_unc, but does not accept numbers with uncertainties:
    def f(x, y, *args):
        assert not any(isinstance(value, uncertainties.UFloat)
                       for value in [x, y] + list(args))
        return f_auto_unc(x, y, *args)

    x = uncertainties.ufloat(1, 0.1)
    y = uncertainties.ufloat(10, 2)
    s = 'string arg'
    z = uncertainties.ufloat(100, 3)

    args = [s, z, s]  # var-positional parameters
    
    ### Automatic numerical derivatives:
    
    ## Fully automatic numerical derivatives:
    f_wrapped = uncertainties.wrap(f)
    assert ufloats_close(f_auto_unc(x, y, *args), f_wrapped(x, y, *args))

    ## Automatic additional derivatives for non-defined derivatives,
    ## and explicit None derivative:
    f_wrapped = uncertainties.wrap(f, [None])  # No derivative for y
    assert ufloats_close(f_auto_unc(x, y, *args), f_wrapped(x, y, *args))

    ### Explicit derivatives:

    ## Fully defined derivatives:
    f_wrapped = uncertainties.wrap(f, [lambda x, y, *args: 2,
                                       lambda x, y, *args: math.cos(y),
                                       None,
                                       lambda x, y, *args: 3])
    
    assert ufloats_close(f_auto_unc(x, y, *args), f_wrapped(x, y, *args))

    ## Automatic additional derivatives for non-defined derivatives:
    
    # No derivative for y:    
    f_wrapped = uncertainties.wrap(f, [lambda x, y, *args: 2])
    assert ufloats_close(f_auto_unc(x, y, *args), f_wrapped(x, y, *args))

def test_wrapped_func_no_args_kwargs():
    '''
    Wraps a function that takes only positional-or-keyword and
    var-keyword parameters.
    '''
    
    def f_auto_unc(x, y, **kwargs):
        return 2*x+umath.sin(y)+3*kwargs['z']

    # Like f_auto_unc, but does not accept numbers with uncertainties:
    def f(x, y, **kwargs):
        assert not any(isinstance(value, uncertainties.UFloat)
                       for value in [x, y] + kwargs.values())
        return f_auto_unc(x, y, **kwargs)

    x = uncertainties.ufloat(1, 0.1)
    y = uncertainties.ufloat(10, 2)
    s = 'string arg'
    z = uncertainties.ufloat(100, 3)

    kwargs = {'s': s, 'z': z}  # Arguments not in signature

    ### Automatic numerical derivatives:
    
    ## Fully automatic numerical derivatives:
    f_wrapped = uncertainties.wrap(f)
    assert ufloats_close(f_auto_unc(x, y, **kwargs),
                          f_wrapped(x, y, **kwargs))

    # Call with keyword arguments:
    assert ufloats_close(f_auto_unc(y=y, x=x, **kwargs),
                          f_wrapped(y=y, x=x, **kwargs))
    
    ## Automatic additional derivatives for non-defined derivatives,
    ## and explicit None derivative:

    # No derivative for positional-or-keyword parameter y, no
    # derivative for optional-keyword parameter z:
    f_wrapped = uncertainties.wrap(f, [None])
    assert ufloats_close(f_auto_unc(x, y, **kwargs),
                          f_wrapped(x, y, **kwargs))

    # Call with keyword arguments:
    assert ufloats_close(f_auto_unc(y=y, x=x, **kwargs),
                          f_wrapped(y=y, x=x, **kwargs))

    # No derivative for positional-or-keyword parameter y, no
    # derivative for optional-keyword parameter z:
    f_wrapped = uncertainties.wrap(f, [None], {'z': None})
    assert ufloats_close(f_auto_unc(x, y, **kwargs),
                          f_wrapped(x, y, **kwargs))

    # Call with keyword arguments:
    assert ufloats_close(f_auto_unc(y=y, x=x, **kwargs),
                          f_wrapped(y=y, x=x, **kwargs))
    
    # No derivative for positional-or-keyword parameter y, derivative
    # for optional-keyword parameter z:
    f_wrapped = uncertainties.wrap(f, [None],
                                   {'z': lambda x, y, **kwargs: 3})
    assert ufloats_close(f_auto_unc(x, y, **kwargs),
                          f_wrapped(x, y, **kwargs))

    # Call with keyword arguments:
    assert ufloats_close(f_auto_unc(y=y, x=x, **kwargs),
                          f_wrapped(y=y, x=x, **kwargs))
    
    ### Explicit derivatives:

    ## Fully defined derivatives:
    f_wrapped = uncertainties.wrap(
        f,
        [lambda x, y, **kwargs: 2, lambda x, y, **kwargs: math.cos(y)],
        {'z:': lambda x, y, **kwargs: 3})
    
    assert ufloats_close(f_auto_unc(x, y, **kwargs),
                          f_wrapped(x, y, **kwargs))
    # Call with keyword arguments:
    assert ufloats_close(f_auto_unc(y=y, x=x, **kwargs),
                          f_wrapped(y=y, x=x, **kwargs))
    
    ## Automatic additional derivatives for non-defined derivatives:
    
    # No derivative for y or z:    
    f_wrapped = uncertainties.wrap(f, [lambda x, y, **kwargs: 2])
    assert ufloats_close(f_auto_unc(x, y, **kwargs),
                          f_wrapped(x, y, **kwargs))

    # Call with keyword arguments:
    assert ufloats_close(f_auto_unc(y=y, x=x, **kwargs),
                          f_wrapped(y=y, x=x, **kwargs))

def test_wrapped_func_args_kwargs():
    '''
    Wraps a function that takes positional-or-keyword, var-positional
    and var-keyword parameters.
    '''
    
    def f_auto_unc(x, y, *args, **kwargs):
        return 2*x+umath.sin(y)+4*args[1]+3*kwargs['z']

    # Like f_auto_unc, but does not accept numbers with uncertainties:
    def f(x, y, *args, **kwargs):
        assert not any(isinstance(value, uncertainties.UFloat)
                       for value in [x, y]+list(args)+kwargs.values())
        return f_auto_unc(x, y, *args, **kwargs)

    x = uncertainties.ufloat(1, 0.1)
    y = uncertainties.ufloat(10, 2)
    t = uncertainties.ufloat(1000, 4)
    s = 'string arg'
    z = uncertainties.ufloat(100, 3)

    args = [s, t, s]
    kwargs = {'u': s, 'z': z}  # Arguments not in signature

    ### Automatic numerical derivatives:
    
    ## Fully automatic numerical derivatives:
    f_wrapped = uncertainties.wrap(f)
    
    assert ufloats_close(f_auto_unc(x, y, *args, **kwargs),
                          f_wrapped(x, y, *args, **kwargs), tolerance=1e-5)

    ## Automatic additional derivatives for non-defined derivatives,
    ## and explicit None derivative:

    # No derivative for positional-or-keyword parameter y, no
    # derivative for optional-keyword parameter z:
    f_wrapped = uncertainties.wrap(f, [None, None, None,
                                       lambda x, y, *args, **kwargs: 4])
    assert ufloats_close(f_auto_unc(x, y, *args, **kwargs),
                          f_wrapped(x, y, *args, **kwargs), tolerance=1e-5)

    # No derivative for positional-or-keyword parameter y, no
    # derivative for optional-keyword parameter z:
    f_wrapped = uncertainties.wrap(f, [None], {'z': None})
    assert ufloats_close(f_auto_unc(x, y, *args, **kwargs),
                          f_wrapped(x, y, *args, **kwargs), tolerance=1e-5)
    
    # No derivative for positional-or-keyword parameter y, derivative
    # for optional-keyword parameter z:
    f_wrapped = uncertainties.wrap(f, [None],
                                   {'z': lambda x, y, *args, **kwargs: 3})
    assert ufloats_close(f_auto_unc(x, y, *args, **kwargs),
                          f_wrapped(x, y, *args, **kwargs), tolerance=1e-5)
    
    ### Explicit derivatives:

    ## Fully defined derivatives:
    f_wrapped = uncertainties.wrap(
        f,
        [lambda x, y, *args, **kwargs: 2,
         lambda x, y, *args, **kwargs: math.cos(y)],
        {'z:': lambda x, y, *args, **kwargs: 3})
    
    assert ufloats_close(f_auto_unc(x, y, *args, **kwargs),
                          f_wrapped(x, y, *args, **kwargs), tolerance=1e-5)
    
    ## Automatic additional derivatives for non-defined derivatives:
    
    # No derivative for y or z:    
    f_wrapped = uncertainties.wrap(f, [lambda x, y, *args, **kwargs: 2])
    assert ufloats_close(f_auto_unc(x, y, *args, **kwargs),
                          f_wrapped(x, y, *args, **kwargs), tolerance=1e-5)

    
def test_wrapped_func():
    """
    Test uncertainty-aware functions obtained through wrapping.
    """

    ########################################

    # Function which can automatically handle numbers with
    # uncertainties:
    def f_auto_unc(angle, *list_var):
        return umath.cos(angle) + sum(list_var)
    
    def f(angle, *list_var):
        # We make sure that this function is only ever called with
        # numbers with no uncertainty (since it is wrapped):
        assert not isinstance(angle, uncertainties.UFloat)
        assert not any(isinstance(arg, uncertainties.UFloat)
                       for arg in list_var)
        return f_auto_unc(angle, *list_var)
    
    f_wrapped = uncertainties.wrap(f)


    my_list = [1, 2, 3]

    ########################################
    # Test of a wrapped function that only calls the original
    # function: it should obtain the exact same result:
    assert f_wrapped(0, *my_list) == f(0, *my_list)
    # 1 == 1 +/- 0, so the type must be checked too:
    assert type(f_wrapped(0, *my_list)) == type(f(0, *my_list))

    ########################################
    # Call with uncertainties:
    
    angle = uncertainties.ufloat(1, 0.1)
    list_value = uncertainties.ufloat(3, 0.2)

    # The random variables must be the same (full correlation):

    assert ufloats_close(f_wrapped(angle, *[1, angle]),
                          f_auto_unc(angle, *[1, angle]))
    
    assert ufloats_close(f_wrapped(angle, *[list_value, angle]),
                          f_auto_unc(angle, *[list_value, angle]))
    
    ########################################
    # Non-numerical arguments, and  explicit and implicit derivatives:
    def f(x, y, z, t, u):
        return x+2*z+3*t+4*u
    
    f_wrapped = uncertainties.wrap(
        f, [lambda *args: 1, None, lambda *args:2, None])  # No deriv. for u

    assert f_wrapped(10, 'string argument', 1, 0, 0) == 12

    x = uncertainties.ufloat(10, 1)

    assert numbers_close(f_wrapped(x, 'string argument', x, x, x).std_dev,
                          (1+2+3+4)*x.std_dev)

def test_wrap_with_kwargs():
    '''
    Tests wrap() on functions with keyword arguments.

    Includes both wrapping a function that takes optional keyword
    arguments and calling a wrapped function with keyword arguments
    (optional or not).
    '''

    # Version of f() that automatically works with numbers with
    # uncertainties:
    def f_auto_unc(x, y, *args, **kwargs):
        return x + umath.sin(y) + 2*args[0] + 3*kwargs['t']
    
    # We also add keyword arguments in the function which is wrapped:
    def f(x, y, *args, **kwargs):
        # We make sure that f is not called directly with a number with
        # uncertainty:

        for value in [x, y]+list(args)+kwargs.values():
            assert not isinstance(value, uncertainties.UFloat)
        
        return f_auto_unc(x, y, *args, **kwargs)
    
    f_wrapped = uncertainties.wrap(f)


    x = ufloat(1, 0.1)
    y = ufloat(10, 0.11)
    z = ufloat(100, 0.111)
    t = ufloat(0.1, 0.1111)
        
    assert ufloats_close(f_wrapped(x, y, z, t=t),
                          f_auto_unc(x, y, z, t=t), tolerance=1e-5)

    ########################################

    # We make sure that analytical derivatives are indeed used. We
    # also test the automatic handling of additional *args arguments
    # beyond the number of supplied derivatives.

    f_wrapped2 = uncertainties.wrap(
        f, [None, lambda x, y, *args, **kwargs: math.cos(y)])

    # The derivatives must be perfectly identical:

    # The *args parameter of f() is given as a keyword argument, so as
    # to try to confuse the code:
    
    assert (f_wrapped2(x, y, z, t=t).derivatives[y]
            == f_auto_unc(x, y, z, t=t).derivatives[y])
    
    # Derivatives supplied through the keyword-parameter dictionary of
    # derivatives, and also derivatives supplied for the
    # var-positional arguments (*args[0]):

    f_wrapped3 = uncertainties.wrap(
        f,
        [None, None, lambda x, y, *args, **kwargs: 2],
        {'t': lambda x, y, *args, **kwargs: 3})

    # The derivatives should be exactly the same, because they are
    # obtained with the exact same analytic formula:
    assert (f_wrapped3(x, y, z, t=t).derivatives[z]
            == f_auto_unc(x, y, z, t=t).derivatives[z])
    assert (f_wrapped3(x, y, z, t=t).derivatives[t]
            == f_auto_unc(x, y, z, t=t).derivatives[t])

    ########################################
    # Making sure that user-supplied derivatives are indeed called:
    
    class FunctionCalled(Exception):
        '''
        Raised to signal that a function is indeed called.
        '''
        pass
    
    def failing_func(x, y, *args, **kwargs):
        raise FunctionCalled

    f_wrapped4 = uncertainties.wrap(
        f,
        [None, failing_func],
        {'t': failing_func})

    try:
        f_wrapped4(x, 3.14, z, t=t)
    except FunctionCalled:
        pass
    else:
        raise Exception('User-supplied derivative should be called')
    
    try:
        f_wrapped4(x, y, z, t=3.14)
    except FunctionCalled:
        pass
    else:
        raise Exception('User-supplied derivative should be called')

    try:
        f_wrapped4(x, 3.14, z, t=3.14)
    except FunctionCalled:
        raise Exception('User-supplied derivative should *not* be called')
    
###############################################################################
        
def test_access_to_std_dev():
    "Uniform access to the standard deviation"

    x = ufloat(1, 0.1)
    y = 2*x

    # std_dev for Variable and AffineScalarFunc objects:
    assert uncertainties.std_dev(x) == x.std_dev
    assert uncertainties.std_dev(y) == y.std_dev

    # std_dev for other objects:
    assert uncertainties.std_dev([]) == 0
    assert uncertainties.std_dev(None) == 0
    
###############################################################################

def test_covariances():
    "Covariance matrix"

    x = ufloat(1, 0.1)
    y = -2*x+10
    z = -3*x
    covs = uncertainties.covariance_matrix([x, y, z])
    # Diagonal elements are simple:
    assert numbers_close(covs[0][0], 0.01)
    assert numbers_close(covs[1][1], 0.04)
    assert numbers_close(covs[2][2], 0.09)
    # Non-diagonal elements:
    assert numbers_close(covs[0][1], -0.02)

    
###############################################################################
def test_power_all_cases():
    '''
    Checks all cases for the value and derivatives of x**p.
    '''

    power_all_cases(pow)

def power_all_cases(op):
    '''
    Checks all cases for the value and derivatives of power-like
    operator op (op is typically the built-in pow(), or math.pow()).
    
    Checks only the details of special results like 0, 1 or NaN).

    Different cases for the value of x**p and its derivatives are
    tested by dividing the (x, p) plane with:

    - x < 0, x = 0, x > 0
    - p integer or not, p < 0, p = 0, p > 0

    (not all combinations are distinct: for instance x > 0 gives
    identical formulas for all p).
    '''

    zero = ufloat(0, 0.1)
    zero2 = ufloat(0, 0.1)
    one = ufloat(1, 0.1)
    positive = ufloat(0.3, 0.01)
    positive2 = ufloat(0.3, 0.01)
    negative = ufloat(-0.3, 0.01)
    integer = ufloat(-3, 0)
    non_int_larger_than_one = ufloat(3.1, 0.01)
    positive_smaller_than_one = ufloat(0.3, 0.01)
    
    ## negative**integer
    
    result = op(negative, integer)
    assert not isnan(result.derivatives[negative])
    assert isnan(result.derivatives[integer])

    # Limit cases:
    result = op(negative, one)
    assert result.derivatives[negative] == 1
    assert isnan(result.derivatives[one])

    result = op(negative, zero)
    assert result.derivatives[negative] == 0
    assert isnan(result.derivatives[zero])
    
    ## negative**non-integer

    ## zero**...

    result = op(zero, non_int_larger_than_one)
    assert isnan(result.derivatives[zero])
    assert result.derivatives[non_int_larger_than_one] == 0

    # Special cases:
    result = op(zero, one)
    assert result.derivatives[zero] == 1
    assert result.derivatives[one] == 0

    result = op(zero, 2*one)
    assert result.derivatives[zero] == 0
    assert result.derivatives[one] == 0

    result = op(zero, positive_smaller_than_one)
    assert isnan(result.derivatives[zero])
    assert result.derivatives[positive_smaller_than_one] == 0

    result = op(zero, zero2)
    assert result.derivatives[zero] == 0
    assert isnan(result.derivatives[zero2])
    
    ## positive**...: this is a quite regular case where the value and
    ## the derivatives are all defined.

    result = op(positive, positive2)
    assert not isnan(result.derivatives[positive])
    assert not isnan(result.derivatives[positive2])

    result = op(positive, zero)
    assert result.derivatives[positive] == 0
    assert not isnan(result.derivatives[zero])

    result = op(positive, negative)
    assert not isnan(result.derivatives[positive])
    assert not isnan(result.derivatives[negative])

    
###############################################################################
    
def test_power_special_cases():
    '''
    Checks special cases of x**p.
    '''
    power_special_cases(pow)

    # We want the same behavior for numbers with uncertainties and for
    # math.pow() at their nominal values:

    positive = ufloat(0.3, 0.01)
    negative = ufloat(-0.3, 0.01)
    
    # http://stackoverflow.com/questions/10282674/difference-between-the-built-in-pow-and-math-pow-for-floats-in-python

    try:
        pow(ufloat(0, 0), negative)
    except ZeroDivisionError:
        pass
    else:
        raise Exception("A proper exception should have been raised")

    try:
        pow(ufloat(0, 0.1), negative)
    except ZeroDivisionError:
        pass
    else:
        raise Exception('A proper exception should have been raised')

    try:
        result = pow(negative, positive)
    except ValueError:
        # The reason why it should also fail in Python 3 is that the
        # result of Python 3 is a complex number, which uncertainties
        # does not handle (no uncertainties on complex numbers). In
        # Python 2, this should always fail, since Python 2 does not
        # know how to calculate it.
        pass
    else:
        raise Exception('A proper exception should have been raised')
    
def power_special_cases(op):
    '''
    Checks special cases of the uncertainty power operator op (where
    op is typically the built-in pow or uncertainties.umath.pow).
        
    The values x = 0, x = 1 and x = NaN are special, as are null,
    integral and NaN values of p.
    '''

    zero = ufloat(0, 0)
    one = ufloat(1, 0)
    p = ufloat(0.3, 0.01)

    assert op(0, p) == 0
    assert op(zero, p) == 0

    # The outcome of 1**nan and nan**0 was undefined before Python
    # 2.6 (http://docs.python.org/library/math.html#math.pow):
    if sys.version_info >= (2, 6):
        assert op(float('nan'), zero) == 1.0
        assert op(one, float('nan')) == 1.0
        
    # …**0 == 1.0:
    assert op(p, 0) == 1.0        
    assert op(zero, 0) == 1.0
    assert op((-p), 0) == 1.0
    # …**zero:
    assert op((-10.3), zero) == 1.0        
    assert op(0, zero) == 1.0        
    assert op(0.3, zero) == 1.0
    assert op((-p), zero) == 1.0        
    assert op(zero, zero) == 1.0
    assert op(p, zero) == 1.0

    # one**… == 1.0
    assert op(one, -3) == 1.0
    assert op(one, -3.1) == 1.0
    assert op(one, 0) == 1.0
    assert op(one, 3) == 1.0
    assert op(one, 3.1) == 1.0

    # … with two numbers with uncertainties:
    assert op(one, (-p)) == 1.0
    assert op(one, zero) == 1.0
    assert op(one, p) == 1.0
    # 1**… == 1.0:
    assert op(1., (-p)) == 1.0
    assert op(1., zero) == 1.0
    assert op(1., p) == 1.0
        

def test_power_wrt_ref():
    '''
    Checks special cases of the built-in pow() power operator.
    '''
    power_wrt_ref(pow, pow)
    
def power_wrt_ref(op, ref_op):
    '''
    Checks special cases of the uncertainty power operator op (where
    op is typically the built-in pow or uncertainties.umath.pow), by
    comparing its results to the reference power operator ref_op
    (which is typically the built-in pow or math.pow).
    '''
    
    # Negative numbers with uncertainty can be exponentiated to an
    # integral power:
    assert op(ufloat(-1.1, 0.1), -9).nominal_value == ref_op(-1.1, -9)

    # Case of numbers with no uncertainty: should give the same result
    # as numbers with uncertainties:
    assert op(ufloat(-1, 0), 9) == ref_op(-1, 9)
    assert op(ufloat(-1.1, 0), 9) == ref_op(-1.1, 9)
    

###############################################################################

def test_PDG_precision():
    '''
    Test of the calculation of the number of significant digits for
    the uncertainty.
    '''

    # The 3 cases of the rounding rules are covered in each case:
    tests = {
        # Very big floats:
        1.7976931348623157e308: (2, 1.7976931348623157e308),
        0.5e308: (1, 0.5e308),
        0.9976931348623157e+308: (2, 1e308),
        # Very small floats:
        1.3e-323: (2, 1.3e-323),
        5e-324: (1, 5e-324),
        9.99e-324: (2, 1e-323)
        }

    for (std_dev, result) in tests.iteritems():
        assert uncertainties.PDG_precision(std_dev) == result

def test_repr():
    '''Test the representation of numbers with uncertainty.'''

    # The uncertainty is a power of 2, so that it can be exactly
    # represented:
    x = ufloat(3.14159265358979, 0.25)
    assert repr(x) == '3.14159265358979+/-0.25'

    x = ufloat(3.14159265358979, 0)
    assert repr(x) == '3.14159265358979+/-0'

    # Tagging:
    x = ufloat(3, 1, "length")
    assert repr(x) == '< length = 3.0+/-1.0 >'

def python26_add(dict0, dict1):
    '''
    If Python 2.6+ is running, Updates dict0 with dict1 and returns the
    updated dict0.
    '''
    if sys.version_info >= (2, 6):
        dict0.update(dict1)
    return dict0
    
def test_format():
    '''Test the formatting of numbers with uncertainty.'''

    # The way NaN is formatted with F and E depends on the version of
    # Python (NAN for Python 2.7+):
    NaN_EF = '%F' % float('nan')
    
    # Tests of each point of the docstring of
    # AffineScalarFunc.__format__() in turn, mostly in the same order.

    # The LaTeX tests do not use the customization of
    # uncertainties.GROUP_SYMBOLS and uncertainties.EXP_PRINT: this
    # way, problems in the customization themselves are caught.
    
    tests = {  # (Nominal value, uncertainty): {format: result,...}

        # Usual float formatting, and individual widths, etc.:
        (3.1415, 0.0001): {
            '*^+7.2f': '*+3.14*+/-*0.00**',
            '+07.2f': '+003.14+/-0000.00',  # 0 fill
            '>10f': '  3.141500+/-  0.000100',  # Width and align
            '11.3e': '  3.142e+00+/-  0.000e+00',  # Duplicated exponent
            '0.4e': '3.1415e+00+/-0.0000e+00'  # Forced double exponent
        },
        
        # Full generalization of float formatting:
        (3.1415, 0.0001): python26_add({
            '+09.2uf': '+03.14150+/-000.00010'
        }, {
            # Alignment is not available with the % formatting
            # operator of Python < 2.6:
            '*^+9.2uf': '+3.14150*+/-*0.00010*',
            '>9f': '  3.14150+/-  0.00010'  # Width and align
        }),

        # Number of digits of the uncertainty fixed:
        (123.456789, 0.00123): {
            '.1uf': '123.457+/-0.001',
            '.2uf': '123.4568+/-0.0012',
            '.3uf': '123.45679+/-0.00123',
            '.2ue': '(1.234568+/-0.000012)e+02'
        },
        # Sign handling:
        (-123.456789, 0.00123): {
            '.1uf': '-123.457+/-0.001',
            '.2uf': '-123.4568+/-0.0012',
            '.3uf': '-123.45679+/-0.00123',
            '.2ue': '(-1.234568+/-0.000012)e+02'
        },
        # Uncertainty larger than the nominal value:
        (12.3, 456.78): {
            '': '12+/-457',
            '.1uf': '12+/-457',
            '.4uf': '12.3+/-456.8'
        },
        # ... Same thing, but with an exponent:
        (12.3, 456.78): {
            '.1ue': '(0+/-5)e+02',
            '.4ue': '(0.123+/-4.568)e+02',
            '.4ueS': '0.123(4.568)e+02'
        },

        (23456.789123, 1234.56789123): {
            '.6gS': '23456.8(1234.6)'
        },
        
        # Test of the various float formats: the nominal value should
        # have a similar representation as if it were directly
        # represented as a float:
        (1234567.89, 0.1): {
            '.0e': '(1+/-0)e+06',
            'e': '(1.23456789+/-0.00000010)e+06',
            'E': '(1.23456789+/-0.00000010)E+06',
            'f': '1234567.89+/-0.10',
            'F': '1234567.89+/-0.10',
            'g': '1234567.89+/-0.10',
            'G': '1234567.89+/-0.10',
            '%': '(123456789+/-10)%'
        },
        (1234567.89, 4.3): {
            'g': '1234568+/-4'
        },
        (1234567.89, 43): {  # Case where g triggers the exponent notation
            'g': '(1.23457+/-0.00004)e+06',
            'G': '(1.23457+/-0.00004)E+06'
        },        


        (3.1415, 0.0001): {
            '+09.2uf': '+03.14150+/-000.00010'
            },
        
        (1234.56789, 0.1): {
            '.0f': '(1234+/-0.)',  # Approximate error indicated with "."
            'e': '(1.23456+/-0.00010)e+03',
            'E': '(1.23456+/-0.00010)E+03',
            'f': '1234.57+/-0.10',
            'F': '1234.57+/-0.10',
            'f': '1234.57+/-0.10',
            'F': '1234.57+/-0.10',            
            '%': '123457+/-10%'
        },

        # Percent notation:
        (0.42, 0.0055): {
            # Because '%' does 0.0055*100, the value
            # 0.5499999999999999 is obtained, which rounds to 0.5. The
            # original rounded value is 0.006. The same behavior is
            # found in Python 2.7: '{:.1%}'.format(0.0055) is '0.5%'.
            '.1u%': '(42.0+/-0.5)%',
            '.1u%S': '42.0(5)%',
            '%P': u'(42.0±0.5)%'
        },
        
        # Particle Data Group automatic convention, including limit cases:
        (1.2345678, 0.354): {'': '1.23+/-0.35'},
        (1.2345678, 0.3549): {'': '1.23+/-0.35'},
        (1.2345678, 0.355): {'': '1.2+/-0.4'},
        (1.5678, 0.355): {'': '1.6+/-0.4'},
        (1.2345678, 0.09499): {'': '1.23+/-0.09'},
        (1.2345678, 0.095): {'': '1.23+/-0.10'},        

        # Automatic extension of the uncertainty up to the decimal
        # point:
        (1000, 123): {
            '.1uf': '1000+/-123',
            # The nominal value has 1 <= mantissa < 10. The precision
            # is the number of significant digits of the uncertainty:
            '.1ue': '(1.0+/-0.1)e+03'
        },

        # Spectroscopic notation:
        (-1.23, 3.4): {
            'S': '-1.2(3.4)',
            '.2ufS': '-1.2(3.4)',
            '.3ufS': '-1.23(3.40)',
        },
        (-123.456, 0.123): {
            'S': '-123.46(12)',
            '.1ufS': '-123.5(1)',            
            '.2ufS': '-123.46(12)',
            '.3ufS': '-123.456(123)',
        },
        (-123.456, 0.567): {
            'S': '-123.5(6)',
            '.1ufS': '-123.5(6)',            
            '.2ufS': '-123.46(57)',
            '.3ufS': '-123.456(567)',
        },
        (-123.456, 0.004): {
            # The decimal point shows that the uncertainty is not
            # exact:
            '.2fS': '-123.46(0.00)'
        },
        
        # LaTeX notation:
        #
        (1234.56789, 0.1): {
            'eL': r'\left(1.23457 \pm 0.00010\right) \times 10^{3}',
            'EL': r'\left(1.23457 \pm 0.00010\right) \times 10^{3}',
            'fL': '1234.57 \pm 0.10',
            'FL': '1234.57 \pm 0.10',
            'fL': '1234.57 \pm 0.10',
            'FL': '1234.57 \pm 0.10',            
            '%L': r'\left(123457 \pm 10\right) \%'
        },
        #
        # ... combined with the spectroscopic notation:
        (-1.23, 3.4): {
            'SL': '-1.2(3.4)',
            'LS': '-1.2(3.4)',
            '.2ufSL': '-1.2(3.4)',
            '.2ufLS': '-1.2(3.4)'
        },

        # Special cases for the uncertainty (0, nan) and format
        # strings (extension S, L, U,..., global width, etc.).
        #
        # Python 3.2 and 3.3 give 1.4e-12*1e+12 = 1.4000000000000001
        # instead of 1.4 for Python 3.1. The problem does not appear
        # with 1.2, so 1.2 is used.
        (-1.2e-12, 0): python26_add({
            '12.2gPL': ur'  -1.2×10⁻¹²±           0'
        }, {
            # Pure "width" formats are not accepted by the % operator,
            # and only %-compatible formats are accepted, for Python <
            # 2.6:
            '13S': '  -1.2(0)e-12',
            '10P': u'-1.2×10⁻¹²±         0',
            'L': r'\left(-1.2 \pm 0\right) \times 10^{-12}',
            # No factored exponent, LaTeX
            '1L': r'-1.2 \times 10^{-12} \pm 0',
            'SL': r'-1.2(0) \times 10^{-12}',
            'SP': ur'-1.2(0)×10⁻¹²'
        }),

        # Python 3.2 and 3.3 give 1.4e-12*1e+12 = 1.4000000000000001
        # instead of 1.4 for Python 3.1. The problem does not appear
        # with 1.2, so 1.2 is used.        
        (-1.2e-12, float('nan')): python26_add({
            '.2uG': '(-1.2+/-%s)E-12' % NaN_EF,  # u ignored, format used
<<<<<<< HEAD
            '15GS': '  -1.2(%s)E-12' % NaN_EF,
=======
            '15GS': '  -1.2(%s)E-12' % NaN_EF
>>>>>>> f31a44b7
        }, {
            'SL': r'-1.2(\mathrm{nan}) \times 10^{-12}',  # LaTeX NaN
            # Pretty-print priority, but not for NaN:
            'PSL': u'-1.2(\mathrm{nan})×10⁻¹²',
            'L': r'\left(-1.2 \pm \mathrm{nan}\right) \times 10^{-12}',
            # Uppercase NaN and LaTeX:
            '.1EL': r'\left(-1.2 \pm \mathrm{NAN}\right) \times 10^{-12}',
            '10': '  -1.2e-12+/-       nan',
            '15S': '  -1.2(nan)e-12'
        }),

        (3.14e-10, 0.01e-10): {
            # Character (Unicode) strings:
            u'P': u'(3.140±0.010)×10⁻¹⁰',  # PDG rules: 2 digits
            u'PL': ur'(3.140±0.010)×10⁻¹⁰',  # Pretty-print has higher priority
            # Truncated non-zero uncertainty:
            '.1e': '(3.1+/-0.0)e-10',
            '.1eS': '3.1(0.0)e-10'
        },
    
        # Some special cases:
        (1, float('nan')): python26_add({
            'g': '1+/-nan',
            'G': '1+/-%s' % NaN_EF,
            '%': '(100.000000+/-nan)%',  # The % format type is like f
            # Should be the same as '+05', for floats, but is not, in
            # Python 2.7:
            '+05g': '+0001+/-00nan',
            # 5 is the *minimal* width, 6 is the default number of
            # digits after the decimal point:
            '+05%': '(+100.000000+/-00nan)%'
        }, {
            # There is a difference between '{}'.format(1.) and
            # '{:g}'.format(1.), which is not fully obvious in the
            # documentation, which indicates that a None format type
            # is like g. The reason is that the empty format string is
            # actually interpreted as str(), and that str() does not
            # have to behave like g ('{}'.format(1.234567890123456789)
            # and '{:g}'.format(1.234567890123456789) are different).
            '': '1.0+/-nan',
            # This is ugly, but consistent with
            # '{:+05}'.format(float('nan')) and format(1.) [which
            # differs from format(1)!):
            '+05': '+01.0+/-00nan'            
            }),
        
        (9.9, 0.1): {
            '.1ue': '(9.9+/-0.1)e+00',
            '.0fS': '10(0.)'
        },
        (9.99, 0.1): {
             # The precision has an effect on the exponent, like for
             # floats:
            '.2ue': '(9.99+/-0.10)e+00',  # Same exponent as for 9.99 alone
            '.1ue': '(1.00+/-0.01)e+01'  # Same exponent as for 9.99 alone
        },
        # 0 uncertainty: nominal value displayed like a float:
        (1.2345, 0): python26_add({
            '.2ue': '(1.23+/-0)e+00',
            '1.2ue': '1.23e+00+/-0',
            '.2uf': '1.23+/-0',
            '.2ufS': '1.23(0)',
            '.2fS': '1.23(0)',
            'g': '1.2345+/-0'
        }, {
            '': '1.2345+/-0'
        }),

        # Alignment and filling characters:
        (3.1415e10, 0): python26_add(
        {}, {
            '<15': '3.1415e+10     +/-0              ',
            '<20S': '3.1415(0)e+10       ',
            # Trying to trip the format parsing with a fill character
            # which is an alignment character:
            '=>15': '=====3.1415e+10+/-==============0'
        }),
        
        (1234.56789, 0): {
            '1.2ue': '1.23e+03+/-0',  # u ignored
            '1.2e': '1.23e+03+/-0',
            # Default precision = 6
            'eL': r'\left(1.234568 \pm 0\right) \times 10^{3}',
            'EL': r'\left(1.234568 \pm 0\right) \times 10^{3}',
            'fL': '1234.567890 \pm 0',
            'FL': '1234.567890 \pm 0',
            '%L': r'\left(123456.789000 \pm 0\right) \%'
        },

        (1e5, 0): {
            'g': '100000+/-0'
        }, 
        (1e6, 0): {
            # A default precision of 6 is used because the uncertainty
            # cannot be used for defining a default precision (it does
            # not have a magnitude):
            'g': '(1+/-0)e+06'
        },
        (1e6+10, 0): {
            # A default precision of 6 is used because the uncertainty
            # cannot be used for defining a default precision (it does
            # not have a magnitude):
            'g': '(1.00001+/-0)e+06'
        },
        # Rounding of the uncertainty that "changes" the number of
        # significant digits:
        (1, 0.994): {
            '.3uf': '1.000+/-0.994',
            '.2uf': '1.00+/-0.99',
            '.1uf': '1+/-1'  # Discontinuity in the number of digits
        },
        (12.3, 2.3): {
            '.2ufS': '12.3(2.3)'  # Decimal point on the uncertainty
        },
        (12.3, 2.3): {
            '.1ufS': '12(2)'  # No decimal point on the uncertainty
        },
        (0, 0): {  # Make defining the first significant digit problematic
            '.1f': '0.0+/-0',  # Simple float formatting
            'g': '0+/-0'
        },
        (1.2e-34, 5e-67): {
            '.6g': '(1.20000+/-0.00000)e-34',
            '13.6g': '  1.20000e-34+/-  0.00000e-34',
            '13.6G': '  1.20000E-34+/-  0.00000E-34',
            '.6GL': r'\left(1.20000 \pm 0.00000\right) \times 10^{-34}'
        }
    }

    # ',' format option: introduced in Python 2.7
    if sys.version_info >= (2, 7):
        
        tests.update({
            (1234.56789, 0.012): {
                ',.1uf': '1,234.57+/-0.01'
                },

            (123456.789123, 1234.5678): {
                ',f': '123,457+/-1,235',  # Particle Data Group convention
                ',.4f': '123,456.7891+/-1,234.5678'
                }
        })
        
    # True if we can detect that the Jython interpreter is running this code:
    try:
        jython_detected = sys.subversion[0] == 'Jython'
    except AttributeError:
        jython_detected = False
    
    for (values, representations) in tests.iteritems():

        value = ufloat(*values)

        for (format_spec, result) in representations.iteritems():

            print "FORMATTING", repr(value), "WITH", format_spec  #!!!!! debug
            
            # Jython 2.5.2 does not always represent NaN as nan or NAN
            # in the CPython way: for example, '%.2g' % float('nan')
            # is '\ufffd'. The test is skipped, in this case:
            if jython_detected and isnan(value.std_dev):
                continue
            
            # Call that works with Python < 2.6 too:
            representation = value.format(format_spec)

            assert representation == result, (
                # The representation is used, for terminal that do not
                # support some characters like ±, and superscripts:
                'Incorrect representation %r for format %r of %s+/-%s:'
                ' %r expected.'
                % (representation, format_spec, values[0], values[1],
                   result))

            # An empty format string is like calling str()
            # (http://docs.python.org/2/library/string.html#formatspec):
            if not format_spec:
                assert representation == str(value), (
                    'Empty format should give the same thing as str():'
                    ' %s obtained instead of %s'
                    % (representation, str(value)))
            
            # Parsing back into a number with uncertainty (unless the
            # LaTeX or comma notation is used):
            if (not set(format_spec).intersection('L,*%')  # * = fill with *
                # "00nan"
                and '0nan' not in representation.lower()
                # Specific case:
                and '=====' not in representation):
                
                value_back = ufloat_fromstr(representation)

                # The original number and the new one should be consistent
                # with each other:
                try:

                    # The nominal value can be rounded to 0 when the
                    # uncertainty is larger (because p digits on the
                    # uncertainty can still show 0.00... for the
                    # nominal value). The relative error is infinite,
                    # so this should not cause an error:
                    if value_back.nominal_value:
                        assert numbers_close(value.nominal_value,
                                              value_back.nominal_value, 2.4e-1)

                    # If the uncertainty is zero, then the relative
                    # change can be large:
                    assert numbers_close(value.std_dev,
                                         value_back.std_dev, 3e-1)

                except AssertionError:
                    # !! The following string formatting requires
                    # str() to work (to not raise an exception):
                    raise AssertionError(
                        'Original value %s and value %s parsed from %r'
                        ' (obtained through format specification %r)'
                        ' are not close enough'
                        % (value, value_back, representation, format_spec))

def test_unicode_format():
    '''Test of the unicode formatting of numbers with uncertainties'''

    x = ufloat(3.14159265358979, 0.25)

    assert isinstance(u'Résultat = %s' % x.format(''), unicode)
    assert isinstance(u'Résultat = %s' % x.format('P'), unicode)
    
###############################################################################

# The tests below require NumPy, which is an optional package:
try:
    import numpy
except ImportError:
    pass
else:

    def arrays_close(m1, m2, precision=1e-4):
        """
        Returns True iff m1 and m2 are almost equal, where elements
        can be either floats or AffineScalarFunc objects.

        Two independent AffineScalarFunc objects are deemed equal if
        both their nominal value and uncertainty are equal (up to the
        given precision).
        
        m1, m2 -- NumPy matrices.
        precision -- precision passed through to
        uncertainties.test_uncertainties.numbers_close().
        """

        # ! numpy.allclose() is similar to this function, but does not
        # work on arrays that contain numbers with uncertainties, because
        # of the isinf() function.

        for (elmt1, elmt2) in zip(m1.flat, m2.flat):

            # For a simpler comparison, both elements are
            # converted to AffineScalarFunc objects:
            elmt1 = uncertainties.to_affine_scalar(elmt1)
            elmt2 = uncertainties.to_affine_scalar(elmt2)

            if not numbers_close(elmt1.nominal_value,
                                  elmt2.nominal_value, precision):
                return False

            if not numbers_close(elmt1.std_dev,
                                  elmt2.std_dev, precision):
                return False
        return True

    
    def test_numpy_comparison():
        "Comparison with a Numpy array."

        x = ufloat(1, 0.1)
        
        # Comparison with a different type:
        assert x != [x, x]
        
        # NumPy arrays can be compared, through element-wise
        # comparisons.  Numbers with uncertainties should yield the
        # same kind of results as pure floats (i.e., a NumPy array,
        # etc.).

        # We test the comparison operators both for the uncertainties
        # package *and* the NumPy package:

        # Equalities, etc.:
        assert len(x == numpy.arange(10)) == 10
        assert len(numpy.arange(10) == x) == 10
        assert len(x != numpy.arange(10)) == 10
        assert len(numpy.arange(10) != x) == 10
        assert len(x == numpy.array([x, x, x])) == 3
        assert len(numpy.array([x, x, x]) == x) == 3
        assert numpy.all(x == numpy.array([x, x, x]))
        
        # Inequalities:
        assert len(x < numpy.arange(10)) == 10
        assert len(numpy.arange(10) > x) == 10
        assert len(x <= numpy.arange(10)) == 10
        assert len(numpy.arange(10) >= x) == 10
        assert len(x > numpy.arange(10)) == 10
        assert len(numpy.arange(10) < x) == 10
        assert len(x >= numpy.arange(10)) == 10
        assert len(numpy.arange(10) <= x) == 10

        # More detailed test, that shows that the comparisons are
        # meaningful (x >= 0, but not x <= 1):
        assert numpy.all((x >= numpy.arange(3)) == [True, False, False])

    def test_correlated_values():
        """
        Correlated variables.
        Test through the input of the (full) covariance matrix.
        """

        u = uncertainties.ufloat(1, 0.1)
        cov = uncertainties.covariance_matrix([u])
        # "1" is used instead of u.nominal_value because
        # u.nominal_value might return a float.  The idea is to force
        # the new variable u2 to be defined through an integer nominal
        # value:
        u2, = uncertainties.correlated_values([1], cov)
        expr = 2*u2  # Calculations with u2 should be possible, like with u

        ####################    

        # Covariances between output and input variables:

        x = ufloat(1, 0.1)
        y = ufloat(2, 0.3)
        z = -3*x+y

        covs = uncertainties.covariance_matrix([x, y, z])

        # Test of the diagonal covariance elements:
        assert arrays_close(
            numpy.array([v.std_dev**2 for v in (x, y, z)]),
            numpy.array(covs).diagonal())
        
        # "Inversion" of the covariance matrix: creation of new
        # variables:
        (x_new, y_new, z_new) = uncertainties.correlated_values(
            [x.nominal_value, y.nominal_value, z.nominal_value],
            covs,
            tags = ['x', 'y', 'z'])

        # Even the uncertainties should be correctly reconstructed:
        assert arrays_close(numpy.array((x, y, z)),
                              numpy.array((x_new, y_new, z_new)))

        # ... and the covariances too:
        assert arrays_close(
            numpy.array(covs),
            numpy.array(uncertainties.covariance_matrix([x_new, y_new, z_new])))

        assert arrays_close(
            numpy.array([z_new]), numpy.array([-3*x_new+y_new]))

        ####################

        # ... as well as functional relations:

        u = ufloat(1, 0.05)
        v = ufloat(10, 0.1)
        sum_value = u+2*v

        # Covariance matrices:
        cov_matrix = uncertainties.covariance_matrix([u, v, sum_value])

        # Correlated variables can be constructed from a covariance
        # matrix, if NumPy is available:
        (u2, v2, sum2) = uncertainties.correlated_values(
            [x.nominal_value for x in [u, v, sum_value]],
            cov_matrix)

        # arrays_close() is used instead of numbers_close() because
        # it compares uncertainties too:
        assert arrays_close(numpy.array([u]), numpy.array([u2]))
        assert arrays_close(numpy.array([v]), numpy.array([v2]))
        assert arrays_close(numpy.array([sum_value]), numpy.array([sum2]))
        assert arrays_close(numpy.array([0]),
                              numpy.array([sum2-(u2+2*v2)]))


    def test_correlated_values_correlation_mat():
        '''
        Tests the input of correlated value.

        Test through their correlation matrix (instead of the
        covariance matrix).
        '''
        
        x = ufloat(1, 0.1)
        y = ufloat(2, 0.3)
        z = -3*x+y

        cov_mat = uncertainties.covariance_matrix([x, y, z])

        std_devs = numpy.sqrt(numpy.array(cov_mat).diagonal())
        
        corr_mat = cov_mat/std_devs/std_devs[numpy.newaxis].T

        # We make sure that the correlation matrix is indeed diagonal:
        assert (corr_mat-corr_mat.T).max() <= 1e-15
        # We make sure that there are indeed ones on the diagonal:
        assert (corr_mat.diagonal()-1).max() <= 1e-15

        # We try to recover the correlated variables through the
        # correlation matrix (not through the covariance matrix):

        nominal_values = [v.nominal_value for v in (x, y, z)]
        std_devs = [v.std_dev for v in (x, y, z)]
        x2, y2, z2 = uncertainties.correlated_values_norm(
            zip(nominal_values, std_devs), corr_mat)
        
        # arrays_close() is used instead of numbers_close() because
        # it compares uncertainties too:

        # Test of individual variables:
        assert arrays_close(numpy.array([x]), numpy.array([x2]))
        assert arrays_close(numpy.array([y]), numpy.array([y2]))
        assert arrays_close(numpy.array([z]), numpy.array([z2]))

        # Partial correlation test:
        assert arrays_close(numpy.array([0]), numpy.array([z2-(-3*x2+y2)]))

        # Test of the full covariance matrix:
        assert arrays_close(
            numpy.array(cov_mat),
            numpy.array(uncertainties.covariance_matrix([x2, y2, z2])))
<|MERGE_RESOLUTION|>--- conflicted
+++ resolved
@@ -1754,11 +1754,7 @@
         # with 1.2, so 1.2 is used.        
         (-1.2e-12, float('nan')): python26_add({
             '.2uG': '(-1.2+/-%s)E-12' % NaN_EF,  # u ignored, format used
-<<<<<<< HEAD
-            '15GS': '  -1.2(%s)E-12' % NaN_EF,
-=======
             '15GS': '  -1.2(%s)E-12' % NaN_EF
->>>>>>> f31a44b7
         }, {
             'SL': r'-1.2(\mathrm{nan}) \times 10^{-12}',  # LaTeX NaN
             # Pretty-print priority, but not for NaN:
